import spiral_neuralnet as spiral
from spiral_neuralnet import *
import numpy as np
import matplotlib.pyplot as plt
import torch
import torch.nn as nn
import torch.optim as optim
import click

@click.command()
@click.option('--description', required=True, type=str, default='backprop_learned_bias')
@click.option('--seed', type=int, default=2021)
@click.option('--export', is_flag=True)
@click.option('--export_file_path', type=click.Path(file_okay=True), default='screen_data')
def main(description, seed, export, export_file_path):
    data_split_seed = seed
    network_seed = seed + 1
    data_order_seed = seed + 2
    DEVICE = spiral.set_device()
    local_torch_random = torch.Generator()

    label_dict = {'backprop_learned_bias': 'Backprop Learned Bias',
                'backprop_zero_bias': 'Backprop Zero Bias',
                'backprop_fixed_bias': 'Backprop Fixed Bias',
                'dend_temp_contrast_learned_bias': 'Dendritic Temporal Contrast Learned Bias',
                'dend_temp_contrast_zero_bias': 'Dendritic Temporal Contrast Zero Bias',
                'dend_temp_contrast_fixed_bias': 'Dendritic Temporal Contrast Fixed Bias',
                'ojas_dend_learned_bias': 'Oja\'s Rule Learned Bias',
                'ojas_dend_zero_bias': 'Oja\'s Zero Bias',
                'ojas_dend_fixed_bias': 'Oja\'s Fixed Bias',
                'dend_EI_contrast_learned_bias': 'Dendritic EI Contrast Learned Bias',
                'dend_EI_contrast_zero_bias': 'Dendritic EI Contrast Zero Bias',
                'dend_EI_contrast_fixed_bias': 'Dendritic EI Contrast Fixed Bias'}

    num_classes = 4
    X_test, y_test, X_train, y_train, test_loader, train_loader, data_fig = generate_data(K=num_classes, seed=data_split_seed, gen=local_torch_random, display=False)

    accuracy_history = []
    start = 0.01
    end = 0.20
    step = 0.01
    learning_rates = np.arange(start, end + step, step)
    criterion = "MSELoss"
    num_epochs = 2
    for i in learning_rates:
        spiral.set_seed(network_seed)
        local_torch_random.manual_seed(data_order_seed)
<<<<<<< HEAD

        if "ojas_dend" in description:
            mean_subtract_input = True
=======
        if "ojas_dend" in description:
                mean_subtract_input = True
>>>>>>> 28be5550
        else:
            mean_subtract_input = False
        if "learned_bias" in description:
            use_bias = True
            learn_bias = True
        elif "zero_bias" in description:
            use_bias = False
            learn_bias = False
        elif "fixed_bias" in description:
            use_bias = True
            learn_bias = False
<<<<<<< HEAD

        net = Net(nn.ReLU, X_train.shape[1], [128, 32], num_classes, description=description, use_bias=use_bias,
                  learn_bias=learn_bias, mean_subtract_input=mean_subtract_input).to(DEVICE)
=======
            
        net = Net(nn.ReLU, X_train.shape[1], [128, 32], num_classes, description=description, use_bias=use_bias, learn_bias=learn_bias, mean_subtract_input=mean_subtract_input).to(DEVICE)
>>>>>>> 28be5550

        acc = net.train_model(description, i, criterion, train_loader, debug=False, num_epochs=num_epochs, verbose=True, device=DEVICE)

        accuracy_history.append(acc)
        print(f'Learning Rate: {i}\n')

    max_idx = np.argmax(accuracy_history)
    max_accuracy = accuracy_history[max_idx]
    best_learning_rate = learning_rates[max_idx]
    textstr = f'Best Learning Rate: {best_learning_rate:.3f}\nTrain Accuracy: {max_accuracy:.3f}'

    fig = plt.figure()
    plt.plot(learning_rates, accuracy_history, label=textstr)
    plt.legend(handlelength=0)
    plt.scatter(best_learning_rate, max_accuracy, color='red')

    plt.xlabel('Learning Rate')
    plt.ylabel('Accuracy')
    plt.title(f'Learning Rate Screen for {label_dict[description]}')
    if export:
        os.makedirs('svg_figures', exist_ok=True)
        os.makedirs(export_file_path, exist_ok=True)
        plt.savefig(f'svg_figures/{description}_screen_{start}-{end}.svg', format='svg')
        plt.savefig(f'{export_file_path}/{description}_screen_{start}-{end}.png', format='png')
    fig.show()

    plt.show()

if __name__ == "__main__":
    main(standalone_mode=False)<|MERGE_RESOLUTION|>--- conflicted
+++ resolved
@@ -45,14 +45,9 @@
     for i in learning_rates:
         spiral.set_seed(network_seed)
         local_torch_random.manual_seed(data_order_seed)
-<<<<<<< HEAD
 
         if "ojas_dend" in description:
             mean_subtract_input = True
-=======
-        if "ojas_dend" in description:
-                mean_subtract_input = True
->>>>>>> 28be5550
         else:
             mean_subtract_input = False
         if "learned_bias" in description:
@@ -64,14 +59,9 @@
         elif "fixed_bias" in description:
             use_bias = True
             learn_bias = False
-<<<<<<< HEAD
 
         net = Net(nn.ReLU, X_train.shape[1], [128, 32], num_classes, description=description, use_bias=use_bias,
                   learn_bias=learn_bias, mean_subtract_input=mean_subtract_input).to(DEVICE)
-=======
-            
-        net = Net(nn.ReLU, X_train.shape[1], [128, 32], num_classes, description=description, use_bias=use_bias, learn_bias=learn_bias, mean_subtract_input=mean_subtract_input).to(DEVICE)
->>>>>>> 28be5550
 
         acc = net.train_model(description, i, criterion, train_loader, debug=False, num_epochs=num_epochs, verbose=True, device=DEVICE)
 
