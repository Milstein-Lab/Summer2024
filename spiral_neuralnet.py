# Imports
import torch
import numpy as np
import matplotlib.pyplot as plt
import torch.nn as nn
import torch.optim as optim
from torchvision.utils import make_grid
import torchvision.transforms as transforms
from torchvision.datasets import ImageFolder
from torch.utils.data import DataLoader, TensorDataset
from tqdm.auto import tqdm
from IPython.display import display
import random
import pickle
import os
import click
import traceback
import time

start_time = time.time()

# set_seed() and seed_worker()
def set_seed(seed=None, seed_torch=True, verbose=False):
    """
    Function that controls randomness. NumPy and random modules must be imported.
  
    Args:
    - seed (Integer): A non-negative integer that defines the random state. Default is `None`.
    - seed_torch (Boolean): If `True` sets the random seed for pytorch tensors, so pytorch module
                            must be imported. Default is `True`.
    - verbose (boolean): If True, print seed being used.
  
    Returns:
      Nothing.
    """
    if seed is None:
        seed = np.random.choice(2 ** 32)
    random.seed(seed)
    np.random.seed(seed)
    if seed_torch:
        torch.manual_seed(seed)
        torch.cuda.manual_seed_all(seed)
        torch.cuda.manual_seed(seed)
        torch.backends.cudnn.benchmark = False
        torch.backends.cudnn.deterministic = True

    if verbose:
        print(f'Random seed {seed} has been set.')


# In case that `DataLoader` is used
def seed_worker(worker_id):
    """
    DataLoader will reseed workers following randomness in
    multi-process data loading algorithm.
  
    Args:
    - worker_id (integer): ID of subprocess to seed. 0 means that the data will be loaded in the main process
                            Refer: https://pytorch.org/docs/stable/data.html#data-loading-randomness for more details
  
    Returns:
      Nothing
    """
    worker_seed = torch.initial_seed() % 2**32
    np.random.seed(worker_seed)
    random.seed()
    
# set_device() to CPU or GPU
def set_device(verbose=False):
    """
    Set the device. CUDA if available, CPU otherwise
  
    Args:
    - verbose (boolean): If True, print whether GPU is being used.
  
    Returns:
    - Nothing
    """
    device = "cuda" if torch.cuda.is_available() else "cpu"
    if verbose:
        if device != "cuda":
            print("GPU is not enabled in this notebook")
        else:
            print("GPU is enabled in this notebook")

    return device


# Create spiral dataset
def create_spiral_dataset(K, sigma, N):
    """
    Function to simulate spiral dataset
  
    Args:
    - K (int): Number of classes
    - sigma (float): Standard deviation
    - N (int): Number of data points
  
    Returns:
    - X (torch.tensor): Spiral data
    - y (torch.tensor): Corresponding ground truth
    """

    # Initialize t, X, y
    t = torch.linspace(0, 1, N)
    X = torch.zeros(K*N, 2)
    y = torch.zeros(K*N)

    # Create data
    for k in range(K):
        X[k*N:(k+1)*N, 0] = t*(torch.sin(2*np.pi/K*(2*t+k)) + sigma*torch.randn(N))
        X[k*N:(k+1)*N, 1] = t*(torch.cos(2*np.pi/K*(2*t+k)) + sigma*torch.randn(N))
        y[k*N:(k+1)*N] = k

    return X, y


# Net class
class Net(nn.Module):
    """
    Simulate MLP Network
    """

    def __init__(self, actv, input_feature_num, hidden_unit_nums, output_feature_num, lr, description=None, use_bias=True,
                 learn_bias=True, mean_subtract_input=False):
        """
        Initialize MLP Network parameters
    
        Args:
        - actv (string): Activation function
        - input_feature_num (int): Number of input features
        - hidden_unit_nums (list): Number of units per hidden layer. List of integers
        - output_feature_num (int): Number of output features
        - lr (float): Learning rate
        - description (string): Learning rule to use
        - use_bias (boolean): If True, randomly initialize biases. If False, set all biases to 0.
        - learn_bias (boolean): If True, use learning rule to update biases. If False, otherwise.
        - mean_subtract_input (boolean): If True, forward method mean subtracts input before computing output
        Returns:
        - Nothing
        """
        super(Net, self).__init__()
        # Save parameters as self variables
        self.input_feature_num = input_feature_num
        self.hidden_unit_nums = hidden_unit_nums
        self.output_feature_num = output_feature_num
        self.description = description
        self.use_bias = use_bias
        self.learn_bias = learn_bias
        self.mean_subtract_input = mean_subtract_input

        self.forward_soma_state = {} # states of all layers pre activation
        self.forward_activity = {} # activities of all layers post ReLU
        if self.mean_subtract_input:
            self.forward_activity_mean_subtracted = {}
        self.weights = {}
        self.biases = {}
        self.initial_weights = {}
        self.initial_biases = {}
        self.activation_functions = {}
        self.layers = {}

        self.forward_dend_state = {}
        self.backward_dend_state = {}
        self.nudges = {}
        self.backward_activity = {}
        
        self.recurrent_layers = {}
        self.recurrent_weights = {}
        if 'dend_EI_contrast' in self.description:
            for i, num in enumerate(self.hidden_unit_nums):
                layer = f'H{i+1}'
                self.recurrent_layers[layer] = nn.Linear(num, num, bias=False)
                self.recurrent_weights[layer] = self.recurrent_layers[layer].weight

        self.hooked_grads = {}

        layers = []
        prev_size = input_feature_num
        for i, hidden_size in enumerate(hidden_unit_nums):
            layer = nn.Linear(prev_size, hidden_size, bias=use_bias)
            layers.append(layer)
            key = f'H{i+1}'
            self.layers[key] = layer

            self.weights[key] = layer.weight
            if use_bias:
                self.biases[key] = layer.bias
                if not learn_bias:
                    layer.bias.requires_grad = False
            else:
                self.biases[key] = torch.zeros(hidden_size)
            self.initial_weights[key] = layer.weight.data.clone()
            self.initial_biases[key] = self.biases[key].data.clone()

            act_layer = actv()
            layers.append(act_layer)
            self.activation_functions[key] = act_layer
            
            prev_size = hidden_size

        out_layer = nn.Linear(prev_size, output_feature_num, bias=use_bias)
        self.layers['Out'] = out_layer
        layers.append(out_layer) # Output state layer
        self.weights['Out'] = out_layer.weight
        if use_bias:
            self.biases['Out'] = out_layer.bias
            if not learn_bias:
                out_layer.bias.requires_grad = False
        else:
            self.biases['Out'] = torch.zeros(output_feature_num)
        self.initial_weights['Out'] = out_layer.weight.data.clone()
        self.initial_biases['Out'] = self.biases['Out'].data.clone()

        last_layer = actv()
        layers.append(last_layer) # ReLU after output state layer
        self.activation_functions['Out'] = last_layer

        self.mlp = nn.Sequential(*layers)

        if 'backprop' in self.description:
            self.optimizer = optim.SGD(self.parameters(), lr=lr)

    def forward(self, x, num_samples=100, store=True, testing=True,):
        """
        Simulate forward pass of MLP Network
    
        Args:
        - x (torch.tensor): Input data
        - num_samples (int): Number of samples
        - store (boolean): If True, store intermediate states and activities of each layer
        - testing (boolean): If True, expect full batch to be contained in x
    
        Returns:
        - x (torch.tensor): Output data
        """
        if store:
            self.forward_activity['Input'] = x.detach().clone()
        
        if self.mean_subtract_input:
            if not testing:
                if self.forward_activity_train_history['Input']:
                    x = x - torch.mean(torch.stack(self.forward_activity_train_history['Input'][-num_samples:]), dim=0)
                    self.forward_activity_mean_subtracted['Input'] = x.detach().clone()
                else:
                    self.forward_activity_mean_subtracted['Input'] = x.detach().clone()
            else:
                x = x - torch.mean(x, dim=0)
                self.forward_activity_mean_subtracted['Input'] = x.detach().clone()
        
        for key, layer in self.layers.items():
            x = layer(x)
            if store:
                self.forward_soma_state[key] = x.detach().clone() # Before ReLU
            
            x = self.activation_functions[key](x)

            if store:
                self.forward_activity[key] = x.detach().clone() # After ReLU
            
            if self.mean_subtract_input:
                if not testing:
                    if self.forward_activity_train_history[key]:
                        x = x - torch.mean(torch.stack(self.forward_activity_train_history[key][-10:]), dim=0)
                        self.forward_activity_mean_subtracted[key] = x.detach().clone()
                    else:
                        self.forward_activity_mean_subtracted[key] = x.detach().clone()
                else:
                    x = x - torch.mean(x, dim=0)
                    self.forward_activity_mean_subtracted[key] = x.detach().clone()
        
        return x

    def save_gradients(self, key):
        def hook_fn(module, grad_input, grad_output):
            self.hooked_grads[key] = grad_output[0]
        return hook_fn

    def register_hooks(self):
        for key in self.layers.keys():
            self.layers[key].register_full_backward_hook(self.save_gradients(key))
    
    def test(self, data_loader, device='cpu', store=True, testing=True):
        """
        Function to gauge network performance
    
        Args:
        - data_loader (torch.utils.data type): Combines the test dataset and sampler, and provides an iterable over the given dataset
        - device (string): CUDA/GPU if available, CPU otherwise
        - store (boolean): Pass to forward() to store intermediate states and values
        - testing (boolean): Pass to forward() to contain full batch in inputs
    
        Returns:
        - acc (float): Performance of the network
        - total (int): Number of datapoints in the dataloader
        """
        correct = 0
        total = 0
        for data in data_loader:
            inputs, labels = data
            inputs = inputs.to(device).float()
            labels = labels.to(device).long()

            outputs = self.forward(inputs, store=True, testing=True)
            _, predicted = torch.max(outputs, 1)
            total += labels.size(0)
            correct += (predicted == labels).sum().item()

        acc = 100 * correct / total
        return total, acc
    
    def reinit(self):
        self.training_losses = []
        
        self.train_accuracy = []
        self.train_steps = []
        
        # Create dictionaries for train state and activities
        self.forward_soma_state_train_history = {}
        self.forward_activity_train_history = {}
        self.backward_activity_train_history = {}
        if self.mean_subtract_input:
            self.forward_activity_mean_subtracted_train_history = {}
        self.forward_dend_state_train_history = {}
        self.backward_dend_state_train_history = {}
        self.nudges_train_history = {}
        self.weights_train_history = {}
        self.recurrent_weights_train_history = {}
        self.forward_activity_train_history['Input'] = []
        if self.mean_subtract_input:
            self.forward_activity_mean_subtracted_train_history['Input'] = []
<<<<<<< HEAD
        for key, layer in self.layers.items():
=======
        for key in self.layers:
>>>>>>> f34934b3
            self.forward_soma_state_train_history[key] = []
            self.forward_activity_train_history[key] = []
            if self.mean_subtract_input:
                self.forward_activity_mean_subtracted_train_history[key] = []
            self.backward_activity_train_history[key] = []
            self.forward_dend_state_train_history[key] = []
            self.backward_dend_state_train_history[key] = []
            self.nudges_train_history[key] = []
            self.weights_train_history[key] = []
<<<<<<< HEAD
=======
            self.recurrent_weights_train_history[key] = []
>>>>>>> f34934b3
        
        self.train_labels = []
        self.predicted_labels = []
    
    def train_model(self, description, lr, train_loader, val_loader, debug=False, num_train_steps=None, num_epochs=1, verbose=False, device='cpu'):
        """
        Train model with backprop, accumulate loss, evaluate performance
    
        Args:
        - description (string): Description of model to train
        - lr (float): Learning rate
        - train_loader (torch.utils.data type): Combines the train dataset and sampler, and provides an iterable over the given dataset
        - val_loader (torch.utils.data type): Contains a validation dataset as a single batch
        - debug (boolean): If True, enters debug mode.
        - num_train_steps (int): Stops train loop after specified number of steps
        - num_epochs (int): Number of epochs [default: 1]
        - verbose (boolean): If True, print statistics
        - device (string): CUDA/GPU if available, CPU otherwise
    
        Returns:
        - train_acc (int): Accuracy of model on train data
        """
        self.to(device)
        self.train()
        self.reinit()
        train_step = 0
        
        for epoch in tqdm(range(num_epochs)):  # Loop over the dataset multiple times
            for i, data in enumerate(train_loader, 0):
                # Get the inputs; data is a list of [inputs, labels]
                inputs, labels = data
                inputs = inputs.to(device).float()
                labels = labels.to(device).long()

                self.train_labels.append(labels.item())

                # forward pass
                outputs = self.forward(inputs, num_samples=100, testing=False)
                _, predicted = torch.max(outputs, 1)
                self.predicted_labels.append(predicted)

                if train_step % 100 == 0:
                    correct = (torch.tensor(self.predicted_labels[-100:]) == torch.tensor(self.train_labels[-100:])).sum().item()
                    acc = correct
                    self.train_accuracy.append(acc)
                    self.train_steps.append(train_step)
                    
                # Make targets based on criterion function
                criterion_function = eval(f"nn.MSELoss()")
                targets = torch.zeros((inputs.shape[0], self.output_feature_num))
                for row in range(len(labels)):
                    col = labels[row].int()
                    targets[row][col] = 1
                loss = criterion_function(outputs, targets)
                
                # Choose learning rule
                if 'backprop' in description:
                    self.train_backprop(loss)
                elif 'dend' in description:
                    self.train_dend(description, targets, lr)
                
                self.store_train_history()
                
                # Track losses
                self.training_losses.append(loss.item())

                # Stop after one certain number of train step
                train_step += 1
                if debug and num_train_steps is not None:
                    if train_step == num_train_steps:
                        assert False
        
        self.stack_train_history()
        
        self.eval()

        val_total, val_acc = self.test(val_loader, device, testing=True)
        self.val_acc = val_acc

        # Store final weights and biases
        self.final_weights = {}
        self.final_biases = {}
        for key, layer in self.layers.items():
            self.final_weights[key] = layer.weight.data.clone()
            self.final_biases[key] = self.biases[key].data.clone()

        if verbose:
            print(f'\nAccuracy on the {val_total} training samples: {val_acc:0.2f}')

        return val_acc
    
    def train_backprop(self, loss):
        self.optimizer.zero_grad()
        loss.backward()
        self.optimizer.step()

    def ReLU_derivative(self, x):
        output = torch.ones_like(x)
        indexes = torch.where(x <= 0)
        output[indexes] = 0
        return output

    def backward_dend_temp_contrast(self, targets):
        prev_layer = None
        reverse_layers = list(self.layers.keys())[::-1]
        
        for layer in reverse_layers:
            if layer == 'Out':
                self.nudges[layer] = (2.0 / self.output_feature_num) * self.ReLU_derivative(
                    self.forward_soma_state[layer]) * (targets - self.forward_activity['Out'])  # the ReLU derivative term is dA/dz
            else:
                self.forward_dend_state[layer] = self.forward_activity[prev_layer] @ self.weights[prev_layer]
                self.backward_dend_state[layer] = self.backward_activity[prev_layer] @ self.weights[prev_layer]
                self.nudges[layer] = self.ReLU_derivative(self.forward_soma_state[layer]) * (
                        self.backward_dend_state[layer] - self.forward_dend_state[layer])
            
            self.backward_activity[layer] = (
                self.activation_functions[layer](self.forward_soma_state[layer] + self.nudges[layer]))
            prev_layer = layer

    def backward_ojas(self, targets):
        prev_layer = None
        reverse_layers = list(self.layers.keys())[::-1]
        
        for layer in reverse_layers:
            if layer == 'Out':
                self.nudges[layer] = (
                        self.ReLU_derivative(self.forward_soma_state[layer]) * (targets - self.forward_activity['Out']))  # the ReLU derivative term is dA/dz
            else:
                self.forward_dend_state[layer] = self.forward_activity[prev_layer] @ self.weights[prev_layer]
                self.backward_dend_state[layer] = self.backward_activity[prev_layer] @ self.weights[prev_layer]
                self.nudges[layer] = self.ReLU_derivative(self.forward_soma_state[layer]) * (
                        self.backward_dend_state[layer] - self.forward_dend_state[layer])
            
            self.backward_activity[layer] = self.activation_functions[layer](
                self.forward_soma_state[layer] + self.nudges[layer])
            prev_layer = layer
    
    def step_dend_temp_contrast(self, lr):
        # add beta scalars?
        with torch.no_grad():
            prev_layer = 'Input'
            for layer in self.layers.keys():
                self.weights[layer].data += lr * torch.outer(self.nudges[layer].squeeze(),
                                                             self.forward_activity[prev_layer].squeeze())
                if self.use_bias and self.learn_bias:
                    self.biases[layer].data += lr * self.nudges[layer].squeeze()
                prev_layer = layer
    
    def step_ojas(self, lr):
        with torch.no_grad():
            prev_layer = 'Input'
            for layer in self.layers.keys():
                self.weights[layer].data += (lr * self.backward_activity[layer].T * (self.forward_activity_mean_subtracted[prev_layer] - self.backward_activity[layer].T * self.weights[layer].data))
                if self.use_bias and self.learn_bias:
                    self.biases[layer].data += lr * self.nudges[layer].squeeze()
                prev_layer = layer
    
    def backward_dend_EI_contrast(self, targets):
        reverse_layers = list(self.layers.keys())[::-1]
        
        for idx, layer in enumerate(reverse_layers):
            if layer == 'Out':
                self.nudges[layer] = (2.0 / self.output_feature_num) * self.ReLU_derivative(
                    self.forward_soma_state[layer]) * (targets - self.forward_activity['Out'])
                self.nudges[layer].clamp_(-1., 1.)
            else:
                upper_layer = reverse_layers[idx - 1]
                self.forward_dend_state[layer] = self.forward_activity[upper_layer] @ self.weights[upper_layer] + self.recurrent_layers[layer](self.forward_activity[layer])
                self.forward_dend_state[layer].clamp_(-1., 1.)
                self.backward_dend_state[layer] = self.backward_activity[upper_layer] @ self.weights[upper_layer] + self.recurrent_layers[layer](self.forward_activity[layer])
                self.backward_dend_state[layer].clamp_(-1., 1.)
                self.nudges[layer] = self.backward_dend_state[layer] * self.ReLU_derivative(self.forward_soma_state[layer])
            self.backward_activity[layer] = self.activation_functions[layer](self.forward_soma_state[layer] + self.nudges[layer])
    
    def step_dend_EI_contrast(self, lr):
        with torch.no_grad():
            lower_layer = 'Input'
            for layer in self.layers.keys():
                self.weights[layer].data += lr * torch.outer(self.nudges[layer].squeeze(), torch.clamp(self.forward_activity[lower_layer].squeeze(), 0., 1.))
                if layer != 'Out':
                    self.recurrent_weights[layer].data += -1 * lr * self.forward_dend_state[layer].T @ torch.clamp(self.forward_activity[layer], 0., 1.)
                if self.use_bias and self.learn_bias:
                    self.biases[layer].data += lr * self.nudges[layer].squeeze()
                lower_layer = layer
    
    def store_train_history(self):
        
        # Store forward state and activity info
        self.forward_activity_train_history['Input'].append(self.forward_activity['Input'])
        for key in self.layers:
            self.forward_soma_state_train_history[key].append(self.forward_soma_state[key])
            self.forward_activity_train_history[key].append(self.forward_activity[key])
            if self.mean_subtract_input:
                self.forward_activity_mean_subtracted_train_history[key].append(
                    self.forward_activity_mean_subtracted[key])
                
            # store a copy of the weights in a weight_history dict
            self.weights_train_history[key].append(self.weights[key].data.clone())
            if key in self.recurrent_weights:
                self.recurrent_weights_train_history[key].append(self.recurrent_weights[key].data.clone())
            
            if key in self.nudges:
                self.nudges_train_history[key].append(self.nudges[key])
            if key in self.forward_dend_state:
                self.forward_dend_state_train_history[key].append(self.forward_dend_state[key])
            if key in self.backward_dend_state:
                self.backward_dend_state_train_history[key].append(self.backward_dend_state[key])
            if key in self.backward_activity:
                self.backward_activity_train_history[key].append(self.backward_activity[key])
    
    def stack_train_history(self):
        # Stack all history tensors
        for key in self.layers:
            self.forward_soma_state_train_history[key] = torch.stack(
                self.forward_soma_state_train_history[key]).squeeze()
            self.forward_activity_train_history[key] = torch.stack(self.forward_activity_train_history[key]).squeeze()
            if self.mean_subtract_input:
                self.forward_activity_mean_subtracted_train_history[key] = torch.stack(
                    self.forward_activity_mean_subtracted_train_history[key]).squeeze()
            if self.forward_dend_state_train_history[key]:
                self.forward_dend_state_train_history[key] = torch.stack(
                    self.forward_dend_state_train_history[key]).squeeze()
            if self.backward_dend_state_train_history[key]:
                self.backward_dend_state_train_history[key] = torch.stack(
                    self.backward_dend_state_train_history[key]).squeeze()
            if self.nudges_train_history[key]:
                self.nudges_train_history[key] = torch.stack(self.nudges_train_history[key]).squeeze()
            if self.backward_activity_train_history[key]:
                self.backward_activity_train_history[key] = (
                    torch.stack(self.backward_activity_train_history[key]).squeeze())
            if self.weights_train_history[key]:
                self.weights_train_history[key] = torch.stack(self.weights_train_history[key]).squeeze()
            if self.recurrent_weights_train_history[key]:
                self.recurrent_weights_train_history[key] = (
                    torch.stack(self.recurrent_weights_train_history[key]).squeeze())
        
        self.train_labels = torch.tensor(self.train_labels)
        self.training_losses = torch.tensor(self.training_losses)
        self.train_steps = torch.tensor(self.train_steps)
        self.train_accuracy = torch.tensor(self.train_accuracy)
    
    def train_dend(self, description, targets, lr):
        '''
        Wrapper function for training models with dendritic learning rules
        - Dendritic Target Propagation Temporal Contrast
        - Oja's Rule
        - Dendritic Excitatory-Inhibitory (EI) Contrast

        Args:
        - description (string): Description of model to train
        - targets (torch tensor): Target activities for output neurons
        - lr (float): Learning rate

        Returns:
        - Nothing
        '''
        self.eval()
        if 'dend_temp_contrast' in description:
            self.backward_dend_temp_contrast(targets)
            self.step_dend_temp_contrast(lr)
        elif 'oja' in description:
            self.backward_ojas(targets)
            self.step_ojas(lr)
        elif 'dend_EI_contrast' in description:
            self.backward_dend_EI_contrast(targets)
            self.step_dend_EI_contrast(lr)
    
    def test_model(self, test_loader, verbose=True, device='cpu'):
        '''
        Evaluate performance

        Args:
        - test_loader (torch.utils.data type): Combines the test dataset and sampler, and provides an iterable over the given dataset
        - verbose (boolean): If True, print statistics
        - device (string): CUDA/GPU if available, CPU otherwise

        Returns:
        - test_acc (int): Accuracy of model on test data
        '''
        self.to(device)
        test_total, test_acc = self.test(test_loader, device)

        if verbose:
            print(f'Accuracy on the {test_total} testing samples: {test_acc:0.2f}\n')
        
        self.test_acc = test_acc
        return test_acc
    
    def get_decision_map(self, X_test, y_test, K, DEVICE='cpu', M=500, eps=1e-3):
        """
        Helper function to plot decision map
    
        Args:
        - X_test (torch.tensor): Test data
        - y_test (torch.tensor): Labels of the test data
        - DEVICE (cpu or gpu): Device type
        - M (int): Size of the constructed tensor with meshgrid
        - eps (float): Decision threshold
    
        Returns:
        - decision_map.T (torch.Tensor): Decision map transpose to use in graph
        """
        X_all = sample_grid()
        y_pred = self.forward(X_all.to(DEVICE), store=False).cpu()

        decision_map = torch.argmax(y_pred, dim=1)

        for i in range(len(X_test)):
            indices = (X_all[:, 0] - X_test[i, 0])**2 + (X_all[:, 1] - X_test[i, 1])**2 < eps
            decision_map[indices] = (K + y_test[i]).long()

        decision_map = decision_map.view(M, M)

        return decision_map.T

    def display_summary(self, test_loader, test_acc, title=None, save_path=None, show_plot=False):
        '''
        Display network summary

        Args:
        - test_loader (torch.utils.data type): Combines the test dataset and sampler, and provides an iterable over the given dataset
        - test_acc (int): Accuracy of model after testing
        - title (string): Title of model based on description
        - save_path (string): File path to save plot
        - show_plot (boolean): If True, shows the plot

        Returns:
        - fig (matplotlib.figure.Figure): Figure object for summary plot
        '''

        inputs, labels = next(iter(test_loader))

        class_averaged_activity = {}
        sorted_indices_layers = {}
        for key, activity in self.forward_activity.items():
            this_class_averaged_activity = torch.empty((self.output_feature_num, self.forward_activity[key].shape[1]))
            for label in torch.arange(self.output_feature_num):
                indexes = torch.where(labels == label)
                this_class_averaged_activity[label,:] = torch.mean(activity[indexes], dim=0)

            max_indices = this_class_averaged_activity.argmax(dim=0)
            if key == 'Out':
                this_sorted_indices = torch.arange(self.output_feature_num)
            else:
                values_sorted, this_sorted_indices = torch.sort(max_indices, stable=True)

            class_averaged_activity[key] = this_class_averaged_activity
            sorted_indices_layers[key] = this_sorted_indices

        num_layers = max(2, len(self.hidden_unit_nums)+1)
        fig, axes = plt.subplots(nrows=2, ncols=num_layers, figsize=(3*num_layers, 6))

        for i, key in enumerate(self.layers):
            this_class_averaged_activity = class_averaged_activity[key]
            this_sorted_indices = sorted_indices_layers[key]
            imH = axes[0][i].imshow(this_class_averaged_activity[:,this_sorted_indices].T, aspect='auto', interpolation='none')
            if key == 'Out':
                axes[0][i].set_title(f'Output Layer')
                axes[0][i].set_yticks(range(this_class_averaged_activity.shape[1]))
                axes[0][i].set_yticklabels(range(this_class_averaged_activity.shape[1]))
            else:
                axes[0][i].set_title(f'Hidden Layer {i+1}')
            axes[0][i].set_xlabel('Label')
            axes[0][i].set_ylabel('Neuron')
            fig.colorbar(imH, ax=axes[0][i])

            axes[0][i].set_xticks(range(this_class_averaged_activity.shape[0]))
            axes[0][i].set_xticklabels(range(this_class_averaged_activity.shape[0]))

        axes[1][0].plot(self.train_steps, self.train_accuracy, label=f"Test Accuracy: {test_acc:.3f}\nVal Accuracy: {self.val_acc:.3f}")
        axes[1][0].set_xlabel('Train Steps')
        axes[1][0].set_ylabel('Accuracy (%)')
        axes[1][0].legend(loc='best', frameon=False)

        map = self.get_decision_map(inputs, labels, self.output_feature_num)

        axes[1][1].imshow(map, extent=[-2, 2, -2, 2], cmap='jet', origin='lower')
        axes[1][1].set_xlabel('x1')
        axes[1][1].set_ylabel('x2')
        axes[1][1].set_title('Predictions')

        for j in range(2,num_layers):
            axes[1][j].axis('off')

        if title is not None:
            fig.suptitle(f'Class Averaged Activity - {title}')
        else:
            fig.suptitle('Class Averaged Activity')

        fig.tight_layout()

        if save_path is not None:
            fig.savefig(f'{save_path}/summary_{self.description}.png', bbox_inches='tight')
        if show_plot:
            plt.show()

        return fig

    def plot_params(self, title=None, save_path=None, show_plot=False):
        '''
        Plot initial and final weights and biases for all layers

        Args:
        - title (string): Title of model based on description
        - save_path (string): File path to save plot
        - show_plot (boolean): If True, shows the plot

        Returns:
        - fig (matplotlib.figure.Figure): Figure object for parameters plot
        '''

        num_layers = max(2, len(self.layers))
        fig, axes = plt.subplots(nrows=2, ncols=num_layers, figsize=(3*num_layers, 6))

        for i, key in enumerate(self.layers):
            iw = self.initial_weights[key].flatten()
            fw = self.final_weights[key].flatten()

            axes[0][i].hist([iw, fw], bins=30, label=['Initial Weights', 'Final Weights'])

            if key == 'Out':
                axes[0][i].set_title('Output Layer')
            else:
                axes[0][i].set_title(f'Hidden Layer {i+1}')

            if i == 0:
                axes[0][0].legend()
                axes[0][0].set_ylabel(f'Weights\nFrequency')
            axes[0][i].set_xlabel("Weight Value")


            ib = self.initial_biases[key].flatten()
            fb = self.final_biases[key].flatten()

            axes[1][i].hist([ib, fb], bins=30, label=['Initial Biases', 'Final Biases'])

            if key == 'Out':
                axes[1][i].set_title('Output Layer')
            else:
                axes[1][i].set_title(f'Hidden Layer {i+1}')

            if i == 0:
                axes[1][0].legend()
                axes[1][0].set_ylabel(f'Biases\nFrequency')
            axes[1][i].set_xlabel("Bias Value")
            
        if title is not None:
            fig.suptitle(title)
        fig.tight_layout()

        if save_path is not None:
            fig.savefig(f'{save_path}/parameters_{self.description}.png', bbox_inches='tight')
        if show_plot:
            plt.show()
    
        return fig


def sample_grid(M=500, x_max=2.0):
    """
    Helper function to simulate sample meshgrid
  
    Args:
    - M (int): Size of the constructed tensor with meshgrid
    - x_max (float): Defines range for the set of points
  
    Returns:
    - X_all (torch.tensor): Concatenated meshgrid tensor
    """
    ii, jj = torch.meshgrid(torch.linspace(-x_max, x_max, M),
                            torch.linspace(-x_max, x_max, M),
                            indexing="ij")
    X_all = torch.cat([ii.unsqueeze(-1),
                       jj.unsqueeze(-1)],
                      dim=-1).view(-1, 2)
    return X_all


def generate_data(K=4, sigma=0.16, N=2000, seed=None, gen=None, display=True):
    '''
    Generate spiral dataset for training, testing, and validating a neural network

    Args:
    - K (int): Number of classes in the dataset. Default is 4
    - sigma (float): Standard deviation of the spiral dataset. Default is 0.16
    - N (int): Number of samples in the dataset. Default is 2000
    - seed (int): Seed value for reproducibility. Default is None
    - gen (torch.Generator): Generator object for random number generation. Default is None.
    - display (bool): Whether to display a scatter plot of the dataset. Default is True.

    Returns:
    - X_test (torch.Tensor): Test input data
    - y_test (torch.Tensor): Test target data
    - X_train (torch.Tensor): Train input data
    - y_train (torch.Tensor): Train target data
    - X_val (torch.Tensor): Validation input data
    - y_val (torch.tensor): Validation target data
    - test_loader (torch.utils.data.DataLoader): DataLoader for test data
    - train_loader (torch.utils.data.DataLoader): DataLoader for train data
    - val_loader (torch.utils.data.DataLoader): Dataloader for validation data
    - fig (matplotlib.figure.Figure): Figure object for train and test data plot
    '''

    # Set seed for reproducibility
    if seed is not None:
        torch.manual_seed(seed)
    
    # Spiral Data Set graph
    X, y = create_spiral_dataset(K, sigma, N)
    
    num_samples = X.shape[0]
    # Shuffle data
    shuffled_indices = torch.randperm(num_samples)   # Get indices to shuffle data
    X = X[shuffled_indices]
    y = y[shuffled_indices]

    # Split data into train/test
    test_size = int(0.15 * num_samples)
    val_size = int(0.15 * num_samples)
    train_size = num_samples - (test_size + val_size)

    test_end_idx = test_size
    val_end_idx = test_size + val_size

    X_test = X[:test_end_idx]
    y_test = y[:test_end_idx]
    X_val = X[test_end_idx:val_end_idx]
    y_val = y[test_end_idx:val_end_idx]
    X_train = X[val_end_idx:]
    y_train = y[val_end_idx:]

    fig = None
    if display:
        fig, axes = plt.subplots(nrows=1, ncols=3, figsize=(12, 4))
        axes[0].scatter(X[:, 0], X[:, 1], c = y, s=10)
        axes[0].set_xlabel('x1')
        axes[0].set_ylabel('x2')
        axes[0].set_title('Train Data')

        axes[1].scatter(X_test[:, 0], X_test[:, 1], c=y_test, s=10)
        axes[1].set_xlabel('x1')
        axes[1].set_ylabel('x2')
        axes[1].set_title('Test Data')

        axes[2].scatter(X_val[:, 0], X_val[:, 1], c=y_val, s=10)
        axes[2].set_xlabel('x1')
        axes[2].set_ylabel('x2')
        axes[2].set_title('Validation Data')

        fig.tight_layout()

    # Train and test DataLoaders
    if gen is None:
        gen = torch.Generator()
    batch_size = 1
    test_data = TensorDataset(X_test, y_test)
    test_loader = DataLoader(test_data, batch_size=len(test_data), shuffle=False, num_workers=0)

    val_data = TensorDataset(X_val, y_val)
    val_loader = DataLoader(val_data, batch_size=len(val_data), shuffle=False, num_workers=0)

    train_data = TensorDataset(X_train, y_train)
    train_loader = DataLoader(train_data, batch_size=batch_size, drop_last=True, shuffle=True, num_workers=0, generator=gen)
    
    return X_test, y_test, X_train, y_train, X_val, y_val, test_loader, train_loader, val_loader, fig


@click.command()
@click.option('--description', required=True, type=str, default='backprop_learned_bias')
@click.option('--show_plot', is_flag=True) 
@click.option('--save_plot', is_flag=True)
@click.option('--interactive', is_flag=True)
@click.option('--export', is_flag=True)
@click.option('--export_file_path', type=click.Path(file_okay=True), default='pkl_data')
@click.option('--seed', type=int, default=2021)
@click.option('--debug', is_flag=True)
@click.option('--num_train_steps', type=int, default=1)
def main(description, show_plot, save_plot, interactive, export, export_file_path, seed, debug, num_train_steps):
    data_split_seed = 0
    network_seed = seed + 1
    data_order_seed = seed + 2
    DEVICE = set_device()
    local_torch_random = torch.Generator()

    num_classes = 4
    if save_plot:
        save_path = "figures"
        svg_save_path = "svg_figures"
        os.makedirs(save_path, exist_ok=True)
        os.makedirs(svg_save_path, exist_ok=True)
    else:
        save_path = None

    X_test, y_test, X_train, y_train, X_val, y_val, test_loader, train_loader, val_loader, data_fig = generate_data(K=num_classes, seed=data_split_seed, gen=local_torch_random, display=show_plot or save_plot)

    # Train and Test model
    set_seed(network_seed)

    label_dict = {'backprop_learned_bias': 'Backprop Learned Bias',
                'backprop_zero_bias': 'Backprop Zero Bias',
                'backprop_fixed_bias': 'Backprop Fixed Bias',
                'dend_temp_contrast_learned_bias': 'Dendritic Temporal Contrast Learned Bias',
                'dend_temp_contrast_zero_bias': 'Dendritic Temporal Contrast Zero Bias',
                'dend_temp_contrast_fixed_bias': 'Dendritic Temporal Contrast Fixed Bias',
                'ojas_dend_learned_bias': 'Oja\'s Rule Learned Bias',
                'ojas_dend_zero_bias': 'Oja\'s Zero Bias',
                'ojas_dend_fixed_bias': 'Oja\'s Fixed Bias',
                'dend_EI_contrast_learned_bias': 'Dendritic EI Contrast Learned Bias',
                'dend_EI_contrast_zero_bias': 'Dendritic EI Contrast Zero Bias',
                'dend_EI_contrast_fixed_bias': 'Dendritic EI Contrast Fixed Bias'}
    
    lr_dict = {'backprop_learned_bias': 0.1,
               'backprop_zero_bias': 0.01,
               'backprop_fixed_bias': 0.06,
               'dend_temp_contrast_learned_bias': 0.14,
               'dend_temp_contrast_zero_bias': 0.01,
               'dend_temp_contrast_fixed_bias': 0.07,
               'ojas_dend_learned_bias': 0.01,
               'ojas_dend_zero_bias': 0.02,
               'ojas_dend_fixed_bias': 0.04,
               'dend_EI_contrast_learned_bias': 0.11,
               'dend_EI_contrast_zero_bias': 0.010,
               'dend_EI_contrast_fixed_bias': 0.07}

    num_epochs = 1
    local_torch_random.manual_seed(data_order_seed)
    if "ojas_dend" in description:
        mean_subtract_input = True
    else:
        mean_subtract_input = False
    if "learned_bias" in description:
        use_bias = True
        learn_bias = True
    elif "zero_bias" in description:
        use_bias = False
        learn_bias = False
    elif "fixed_bias" in description:
        use_bias = True
        learn_bias = False
    
    net = Net(nn.ReLU, X_train.shape[1], [128, 32], num_classes, description=description, use_bias=use_bias,
                  learn_bias=learn_bias, lr=lr_dict[description], mean_subtract_input=mean_subtract_input).to(DEVICE)
    
    if debug:
        net.register_hooks()
        try:
            net.train_model(description, lr_dict[description], train_loader, val_loader, debug=debug, num_train_steps=num_train_steps, num_epochs=num_epochs, device=DEVICE)
        except AssertionError:
            print(f"{num_train_steps} train steps completed.")
        except Exception as e:
            traceback.print_exc()
    else:
        val_acc = net.train_model(description, lr_dict[description], train_loader, val_loader, debug=debug, num_train_steps=num_train_steps, num_epochs=num_epochs, device=DEVICE)
        test_acc = net.test_model(test_loader, verbose=False, device=DEVICE)

        plot_title = label_dict[description]
        summary_fig = net.display_summary(test_loader, test_acc, title=plot_title, save_path=None, show_plot=False)
        params_fig = net.plot_params(title=plot_title, save_path=None, show_plot=False)

        if save_plot:
            data_fig.savefig(f'{save_path}/data.png', bbox_inches='tight', format='png')
            data_fig.savefig(f'{svg_save_path}/data.svg', bbox_inches='tight', format='svg')
            summary_fig.savefig(f'{save_path}/summary_{description}.png', bbox_inches='tight', format='png')
            summary_fig.savefig(f'{svg_save_path}/summary_{description}.svg', bbox_inches='tight', format='svg')
            params_fig.savefig(f'{save_path}/params_{description}.png', bbox_inches='tight', format='png')
            params_fig.savefig(f'{svg_save_path}/params_{description}.svg', bbox_inches='tight', format='svg')

        if show_plot:
            plt.figure(data_fig.number)
            plt.figure(summary_fig.number)
            plt.figure(params_fig.number)
            plt.show() 
            
    if export:
        os.makedirs(export_file_path, exist_ok=True)
        model_file_path = os.path.join(export_file_path, f"{description}_model.pkl")
        with open(model_file_path, "wb") as f:
            pickle.dump(net, f)
        print(f"Network exported to {model_file_path}")

    if interactive:
        globals().update(locals())


if __name__ == "__main__":
    main(standalone_mode=False)

end_time = time.time()
total_time = end_time - start_time
# print(f"Total execution time: {total_time:.3f} seconds")<|MERGE_RESOLUTION|>--- conflicted
+++ resolved
@@ -329,11 +329,7 @@
         self.forward_activity_train_history['Input'] = []
         if self.mean_subtract_input:
             self.forward_activity_mean_subtracted_train_history['Input'] = []
-<<<<<<< HEAD
-        for key, layer in self.layers.items():
-=======
         for key in self.layers:
->>>>>>> f34934b3
             self.forward_soma_state_train_history[key] = []
             self.forward_activity_train_history[key] = []
             if self.mean_subtract_input:
@@ -343,10 +339,7 @@
             self.backward_dend_state_train_history[key] = []
             self.nudges_train_history[key] = []
             self.weights_train_history[key] = []
-<<<<<<< HEAD
-=======
             self.recurrent_weights_train_history[key] = []
->>>>>>> f34934b3
         
         self.train_labels = []
         self.predicted_labels = []
