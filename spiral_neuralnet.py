# Imports
import torch
import numpy as np
import matplotlib.pyplot as plt
import torch
import torch.nn as nn
import torch.optim as optim
from torch.utils.data import DataLoader, TensorDataset
from tqdm.autonotebook import tqdm
import random
import pickle
import sys
import os
from os import cpu_count
<<<<<<< HEAD
=======
import click
>>>>>>> bc4cf7ac
from joblib import Parallel, delayed
import traceback
import time


# set_seed() and seed_worker()
def set_seed(seed=None, seed_torch=True, verbose=False):
    """
    Function that controls randomness. NumPy and random modules must be imported.
  
    Args:
    - seed (Integer): A non-negative integer that defines the random state. Default is `None`.
    - seed_torch (Boolean): If `True` sets the random seed for pytorch tensors, so pytorch module
                            must be imported. Default is `True`.
    - verbose (boolean): If True, print seed being used.
  
    Returns:
      Nothing.
    """
    if seed is None:
        seed = np.random.choice(2 ** 32)
    random.seed(seed)
    np.random.seed(seed)
    if seed_torch:
        torch.manual_seed(seed)
        torch.cuda.manual_seed_all(seed)
        torch.cuda.manual_seed(seed)
        torch.backends.cudnn.benchmark = False
        torch.backends.cudnn.deterministic = True

    if verbose:
        print(f'Random seed {seed} has been set.')

# In case that `DataLoader` is used
def seed_worker(worker_id):
    """
    DataLoader will reseed workers following randomness in
    multi-process data loading algorithm.
  
    Args:
    - worker_id (integer): ID of subprocess to seed. 0 means that the data will be loaded in the main process
                            Refer: https://pytorch.org/docs/stable/data.html#data-loading-randomness for more details
  
    Returns:
      Nothing
    """
    worker_seed = torch.initial_seed() % 2**32
    np.random.seed(worker_seed)
    random.seed()
    
# set_device() to CPU or GPU
def set_device(verbose=False):
    """
    Set the device. CUDA if available, CPU otherwise
  
    Args:
    - verbose (boolean): If True, print whether GPU is being used.
  
    Returns:
    - Nothing
    """
    device = "cuda" if torch.cuda.is_available() else "cpu"
    if verbose:
        if device != "cuda":
            print("GPU is not enabled in this notebook")
        else:
            print("GPU is enabled in this notebook")

    return device

# Create spiral dataset
def create_spiral_dataset(K, sigma, N):
    """
    Function to simulate spiral dataset
  
    Args:
    - K (int): Number of classes
    - sigma (float): Standard deviation
    - N (int): Number of data points
  
    Returns:
    - X (torch.tensor): Spiral data
    - y (torch.tensor): Corresponding ground truth
    """

    # Initialize t, X, y
    t = torch.linspace(0, 1, N)
    X = torch.zeros(K*N, 2)
    y = torch.zeros(K*N)

    # Create data
    for k in range(K):
        X[k*N:(k+1)*N, 0] = t*(torch.sin(2*np.pi/K*(2*t+k)) + sigma*torch.randn(N))
        X[k*N:(k+1)*N, 1] = t*(torch.cos(2*np.pi/K*(2*t+k)) + sigma*torch.randn(N))
        y[k*N:(k+1)*N] = k

    return X, y


# Net class
class Net(nn.Module):
    """
    Simulate MLP Network
    """

    def __init__(self, actv, input_feature_num, hidden_unit_nums, output_feature_num, lr, extra_params=None,
                 description=None, use_bias=True, learn_bias=True, mean_subtract_input=False, seed=0):
        """
        Initialize MLP Network parameters
    
        Args:
        - actv (string): Activation function
        - input_feature_num (int): Number of input features
        - hidden_unit_nums (list): Number of units per hidden layer. List of integers
        - output_feature_num (int): Number of output features
        - lr (float): Learning rate
        - description (string): Learning rule to use
        - use_bias (boolean): If True, randomly initialize biases. If False, set all biases to 0.
        - learn_bias (boolean): If True, use learning rule to update biases. If False, otherwise.
        - mean_subtract_input (boolean): If True, forward method mean subtracts input before computing output
        Returns:
        - Nothing
        """
        super(Net, self).__init__()

        torch.manual_seed(seed)

        self.input_feature_num = input_feature_num
        self.hidden_unit_nums = hidden_unit_nums
        self.output_feature_num = output_feature_num
        self.description = description
        self.use_bias = use_bias
        self.learn_bias = learn_bias
        self.mean_subtract_input = mean_subtract_input
        self.lr = lr
        self.extra_params = extra_params

        self.forward_soma_state = {} # states of all layers pre activation
        self.forward_activity = {} # activities of all layers post ReLU
        if self.mean_subtract_input:
            self.forward_activity_mean_subtracted = {}
        self.weights = {}
        self.biases = {}
        self.initial_weights = {}
        self.initial_biases = {}
        self.activation_functions = {}
        self.layers = {}

        self.forward_dend_state = {}
        self.backward_dend_state = {}
        self.nudges = {}
        self.backward_activity = {}
        
        self.recurrent_layers = {}
        self.recurrent_weights = {}
        if 'dend_EI_contrast' in self.description:
            for i, num in enumerate(self.hidden_unit_nums):
                layer = f'H{i+1}'
                self.recurrent_layers[layer] = nn.Linear(num, num, bias=False)
                self.recurrent_weights[layer] = self.recurrent_layers[layer].weight
        elif 'oja' in self.description:
            self.running_average_len = 600

        self.hooked_grads = {}

        layers = []
        prev_size = input_feature_num
        for i, hidden_size in enumerate(hidden_unit_nums):
            layer = nn.Linear(prev_size, hidden_size, bias=use_bias)
            layers.append(layer)
            key = f'H{i+1}'
            self.layers[key] = layer

            self.weights[key] = layer.weight
            if use_bias:
                self.biases[key] = layer.bias
                if not learn_bias:
                    layer.bias.requires_grad = False
            else:
                self.biases[key] = torch.zeros(hidden_size)
            self.initial_weights[key] = layer.weight.data.clone()
            self.initial_biases[key] = self.biases[key].data.clone()

            act_layer = actv()
            layers.append(act_layer)
            self.activation_functions[key] = act_layer
            
            prev_size = hidden_size

        out_layer = nn.Linear(prev_size, output_feature_num, bias=use_bias)
        self.layers['Out'] = out_layer
        layers.append(out_layer) # Output state layer
        self.weights['Out'] = out_layer.weight
        if use_bias:
            self.biases['Out'] = out_layer.bias
            if not learn_bias:
                out_layer.bias.requires_grad = False
        else:
            self.biases['Out'] = torch.zeros(output_feature_num)
        self.initial_weights['Out'] = out_layer.weight.data.clone()
        self.initial_biases['Out'] = self.biases['Out'].data.clone()

        last_layer = actv()
        layers.append(last_layer) # ReLU after output state layer
        self.activation_functions['Out'] = last_layer

        self.mlp = nn.Sequential(*layers)

        if 'backprop' in self.description:
            self.optimizer = optim.SGD(self.parameters(), lr=self.lr)

    def forward(self, x, store=True, testing=True,):
        """
        Simulate forward pass of MLP Network
    
        Args:
        - x (torch.tensor): Input data
        - store (boolean): If True, store intermediate states and activities of each layer
        - test (boolean): If True, expect full batch to be contained in x
    
        Returns:
        - x (torch.tensor): Output data
        """
        if store:
            self.forward_activity['Input'] = x.detach().clone()
        
        if self.mean_subtract_input:
            if not testing:
                if self.forward_activity_train_history['Input']:
                    x = x - torch.mean(torch.stack(self.forward_activity_train_history['Input'][-self.running_average_len:]), dim=0)
                    self.forward_activity_mean_subtracted['Input'] = x.detach().clone()
                else:
                    self.forward_activity_mean_subtracted['Input'] = x.detach().clone()
            else:
                x = x - torch.mean(x, dim=0)
                self.forward_activity_mean_subtracted['Input'] = x.detach().clone()
        
        for key, layer in self.layers.items():
            x = layer(x)
            if store:
                self.forward_soma_state[key] = x.detach().clone() # Before ReLU
            
            x = self.activation_functions[key](x)

            if store:
                self.forward_activity[key] = x.detach().clone() # After ReLU
            
            if self.mean_subtract_input:
                if not testing:
                    if self.forward_activity_train_history[key]:
                        x = x - torch.mean(torch.stack(self.forward_activity_train_history[key][-self.running_average_len:]), dim=0)
                        self.forward_activity_mean_subtracted[key] = x.detach().clone()
                    else:
                        self.forward_activity_mean_subtracted[key] = x.detach().clone()
                else:
                    x = x - torch.mean(x, dim=0)
                    self.forward_activity_mean_subtracted[key] = x.detach().clone()


        return x

    def save_gradients(self, key):
        def hook_fn(module, grad_input, grad_output):
            self.hooked_grads[key] = grad_output[0]
        return hook_fn

    def register_hooks(self):
        for key in self.layers.keys():
            self.layers[key].register_full_backward_hook(self.save_gradients(key))
    
    def test(self, data_loader, device='cpu', store=True, testing=True):
        """
        Function to gauge network performance
    
        Args:
        - data_loader (torch.utils.data type): Combines the test dataset and sampler, and provides an iterable over the given dataset
        - device (string): CUDA/GPU if available, CPU otherwise
    
        Returns:
        - total (int): Number of datapoints in the dataloader
        - acc (float): Performance of the network
        """
        correct = 0
        total = 0
        for data in data_loader:
            inputs, labels = data
            inputs = inputs.to(device).float()
            labels = labels.to(device).long()
            outputs = self.forward(inputs, store=store, testing=True)
            _, predicted = torch.max(outputs, 1)
            if store:
                self.test_labels = labels
                self.predicted_labels = predicted
            total += labels.size(0)
            correct += (predicted == labels).sum().item()

        acc = 100 * correct / total
        return total, acc
    
    def reinit(self):
        self.training_losses = []
        
        self.train_accuracy = []
        self.train_steps_list = []
        self.avg_loss = []
        
        self.forward_soma_state_train_history = {}
        self.forward_activity_train_history = {}
        self.backward_activity_train_history = {}
        if self.mean_subtract_input:
            self.forward_activity_mean_subtracted_train_history = {}
        self.forward_dend_state_train_history = {}
        self.backward_dend_state_train_history = {}
        self.nudges_train_history = {}
        self.weights_train_history = {}
        self.biases_train_history = {}
        self.recurrent_weights_train_history = {}
        self.forward_activity_train_history['Input'] = []
        if self.mean_subtract_input:
            self.forward_activity_mean_subtracted_train_history['Input'] = []
        for key in self.layers:
            self.forward_soma_state_train_history[key] = []
            self.forward_activity_train_history[key] = []
            if self.mean_subtract_input:
                self.forward_activity_mean_subtracted_train_history[key] = []
            self.backward_activity_train_history[key] = []
            self.forward_dend_state_train_history[key] = []
            self.backward_dend_state_train_history[key] = []
            self.nudges_train_history[key] = []
            self.weights_train_history[key] = []
            self.recurrent_weights_train_history[key] = []
            if self.use_bias or self.learn_bias:
                self.biases_train_history[key] = []
        
        self.train_labels = []
        self.predicted_labels = []
    
    def train_model(self, description, train_loader, val_loader, debug=False, num_train_steps=None, num_epochs=1, verbose=False, device='cpu'):
        """
        Train model with backprop, accumulate loss, evaluate performance
    
        Args:
        - description (string): Description of model to train
        - train_loader (torch.utils.data type): Combines the train dataset and sampler, and provides an iterable over the given dataset
        - val_loader (torch.utils.data type): Contains a validation dataset as a single batch
        - debug (boolean): If True, enters debug mode.
        - num_train_steps (int): Stops train loop after specified number of steps
        - num_epochs (int): Number of epochs [default: 1]
        - verbose (boolean): If True, print statistics
        - device (string): CUDA/GPU if available, CPU otherwise
    
        Returns:
        - val_acc (int): Accuracy of model on train data
        """
        self.to(device)
        self.train()
        self.reinit()
        train_step = 0
        criterion_function = eval(f"nn.MSELoss()")

        for epoch in range(num_epochs):  # Loop over the dataset multiple times
            for data in tqdm(train_loader):
                # Get the inputs; data is a list of [input, label]
                input, label = data
                input = input.to(device).float()
                label = label.to(device).long()

                self.train_labels.append(label.item())

                # forward pass
                outputs = self.forward(input, testing=False)
                _, predicted = torch.max(outputs, 1)
                targets = torch.eye(self.output_feature_num)[label]

                self.predicted_labels.append(predicted)

                loss = criterion_function(outputs, targets)

                # Track losses
                self.training_losses.append(loss.item())

                if train_step % 100 == 0:
                    correct = (torch.tensor(self.predicted_labels[-100:]) == torch.tensor(self.train_labels[-100:])).sum().item()
                    acc = correct
                    self.train_accuracy.append(acc)
                    self.train_steps_list.append(train_step) 
                    self.avg_loss.append(torch.mean(torch.tensor(self.training_losses[-100:])))                 
                
                # Choose learning rule
                if 'backprop' in description:
                    self.train_backprop(loss)
                elif 'dend' in description:
                    self.train_dend(description, targets)
                
                self.store_train_history()
                
                # Stop after one certain number of train step
                train_step += 1
                if num_train_steps is not None:
                    if train_step == num_train_steps:
                        assert False

        self.stack_train_history()
        
        self.eval()

        val_total, val_acc = self.test(val_loader, device, testing=True)
        self.val_acc = val_acc
        self.final_loss = self.training_losses[-1]

        # Store final weights and biases
        self.final_weights = {}
        self.final_biases = {}
        for key, layer in self.layers.items():
            self.final_weights[key] = layer.weight.data.clone()
            self.final_biases[key] = self.biases[key].data.clone()

        if verbose:
            print(f'\nAccuracy on the {val_total} training samples: {val_acc:0.2f}')

        return val_acc
    
    def train_backprop(self, loss):
        self.optimizer.zero_grad()
        loss.backward()
        self.optimizer.step()

    def ReLU_derivative(self, x):
        output = torch.ones_like(x)
        indexes = torch.where(x <= 0)
        output[indexes] = 0
        return output

    def backward_dend_temp_contrast(self, targets):
        with torch.no_grad():
            prev_layer = None
            reverse_layers = list(self.layers.keys())[::-1]
            
            for layer in reverse_layers:
                if layer == 'Out':
                    self.nudges[layer] = (2.0 / self.output_feature_num) * self.ReLU_derivative(
                        self.forward_soma_state[layer]) * (targets - self.forward_activity['Out'])  # the ReLU derivative term is dA/dz
                    self.nudges_train_history[layer].append(self.nudges[layer])
                else:
                    self.forward_dend_state[layer] = self.forward_activity[prev_layer] @ self.weights[prev_layer]
                    self.backward_dend_state[layer] = self.backward_activity[prev_layer] @ self.weights[prev_layer]
                    self.nudges[layer] = self.ReLU_derivative(self.forward_soma_state[layer]) * (
                            self.backward_dend_state[layer] - self.forward_dend_state[layer])
                    self.forward_dend_state_train_history[layer].append(self.nudges[layer])
                    self.backward_dend_state_train_history[layer].append(self.backward_dend_state[layer])
                    self.nudges_train_history[layer].append(self.nudges[layer])
                
                self.backward_activity[layer] = self.activation_functions[layer](self.forward_soma_state[layer] + self.nudges[layer])
                prev_layer = layer

    def step_dend_temp_contrast(self):
        # add beta scalars?
        with torch.no_grad():
            lr = self.lr
            with torch.no_grad():
                prev_layer = 'Input'
                for layer in self.layers.keys():
                    self.weights[layer].data += lr * torch.outer(self.nudges[layer].squeeze(),
                                                                self.forward_activity[prev_layer].squeeze())
                    if self.use_bias and self.learn_bias:
                        self.biases[layer].data += lr * self.nudges[layer].squeeze()
                    prev_layer = layer

    def backward_ojas(self, targets):
        with torch.no_grad():
            beta_Out = self.extra_params['beta_Out']
            beta_H2 = self.extra_params['beta_H2']
            beta_H1 = self.extra_params['beta_H1']

            prev_layer = None
            reverse_layers = list(self.layers.keys())[::-1]
            
            for layer in reverse_layers:
                if layer == 'Out':
                    self.nudges[layer] = beta_Out * self.ReLU_derivative(self.forward_soma_state[layer]) * (targets - self.forward_activity['Out'])  # the ReLU derivative term is dA/dz
                    self.nudges_train_history[layer].append(self.nudges[layer])
                else:
                    self.forward_dend_state[layer] = self.forward_activity[prev_layer] @ self.weights[prev_layer]
                    self.backward_dend_state[layer] = self.backward_activity[prev_layer] @ self.weights[prev_layer]
                    self.nudges[layer] = eval(f'beta_{layer}') * self.ReLU_derivative(self.forward_soma_state[layer]) * (self.backward_dend_state[layer] - self.forward_dend_state[layer])
                    self.forward_dend_state_train_history[layer].append(self.nudges[layer])
                    self.backward_dend_state_train_history[layer].append(self.backward_dend_state[layer])
                    self.nudges_train_history[layer].append(self.nudges[layer])
                
                self.backward_activity[layer] = self.activation_functions[layer](
                    self.forward_soma_state[layer] + self.nudges[layer])
                prev_layer = layer
    
    def step_ojas(self):
        alpha_Out = self.extra_params['alpha_Out']
        alpha_H2 = self.extra_params['alpha_H2']
        alpha_H1 = self.extra_params['alpha_H1']
        with torch.no_grad():
            prev_layer = 'Input'
            for layer in self.layers.keys():
                self.weights[layer].data += (self.lr * self.backward_activity[layer].T * (self.forward_activity_mean_subtracted[prev_layer] - eval(f'alpha_{layer}') * self.backward_activity[layer].T * self.weights[layer].data))
                if self.use_bias and self.learn_bias:
                    self.biases[layer].data += self.lr * self.nudges[layer].squeeze()
                prev_layer = layer
    
    def backward_dend_EI_contrast(self, targets):
        with torch.no_grad():
            reverse_layers = list(self.layers.keys())[::-1]
            for idx, layer in enumerate(reverse_layers):
                if layer == 'Out':
                    self.nudges[layer] = (2.0 / self.output_feature_num) * self.ReLU_derivative(self.forward_soma_state[layer]) * (targets - self.forward_activity['Out'])
                    self.nudges[layer].clamp_(-1., 1.)
                else:
                    upper_layer = reverse_layers[idx - 1]
                    self.forward_dend_state[layer] = self.forward_activity[upper_layer] @ self.weights[upper_layer] + self.recurrent_layers[layer](self.forward_activity[layer])
                    self.forward_dend_state[layer].clamp_(-1., 1.)
                    self.backward_dend_state[layer] = self.backward_activity[upper_layer] @ self.weights[upper_layer] + self.recurrent_layers[layer](self.forward_activity[layer])
                    self.backward_dend_state[layer].clamp_(-1., 1.)
                    self.nudges[layer] = self.backward_dend_state[layer] * self.ReLU_derivative(self.forward_soma_state[layer])
                self.backward_activity[layer] = self.activation_functions[layer](self.forward_soma_state[layer] + self.nudges[layer])

    def step_dend_EI_contrast(self):
        with torch.no_grad():
            lr = self.lr
            lower_layer = 'Input'
            for idx, layer in enumerate(self.layers.keys()):
                if layer != 'Out':
                    rec_lr_key = f'rec_lr_H{idx+1}'
                    rec_lr = self.extra_params[rec_lr_key]

                self.weights[layer].data += lr * torch.outer(self.nudges[layer].squeeze(), torch.clamp(self.forward_activity[lower_layer].squeeze(), 0., 1.))
                
                if layer != 'Out':
                    self.recurrent_weights[layer].data += -1 * rec_lr * self.forward_dend_state[layer].T @ torch.clamp(self.forward_activity[layer], 0., 1.)
                
                if self.use_bias and self.learn_bias:
                    self.biases[layer].data += self.extra_params['bias_lr'] * self.nudges[layer].squeeze()
                
                lower_layer = layer

    def store_train_history(self):
        # Store forward state and activity info
        self.forward_activity_train_history['Input'].append(self.forward_activity['Input'])
        for key in self.layers:
            self.forward_soma_state_train_history[key].append(self.forward_soma_state[key])
            self.forward_activity_train_history[key].append(self.forward_activity[key])
            if self.mean_subtract_input:
                self.forward_activity_mean_subtracted_train_history[key].append(
                    self.forward_activity_mean_subtracted[key])
                
            # store a copy of the weights and biases
            self.weights_train_history[key].append(self.weights[key].data.clone())
            if self.use_bias or self.learn_bias:
                self.biases_train_history[key].append(self.biases[key].data.clone())
            if key in self.recurrent_weights:
                self.recurrent_weights_train_history[key].append(self.recurrent_weights[key].data.clone())
            
            if key in self.nudges:
                self.nudges_train_history[key].append(self.nudges[key])
            if key in self.forward_dend_state:
                self.forward_dend_state_train_history[key].append(self.forward_dend_state[key])
            if key in self.backward_dend_state:
                self.backward_dend_state_train_history[key].append(self.backward_dend_state[key])
            if key in self.backward_activity:
                self.backward_activity_train_history[key].append(self.backward_activity[key])
    
    def stack_train_history(self):
        # Stack all history tensors
        for key in self.layers:
            self.forward_soma_state_train_history[key] = torch.stack(self.forward_soma_state_train_history[key]).squeeze()
            self.forward_activity_train_history[key] = torch.stack(self.forward_activity_train_history[key]).squeeze()
            if self.mean_subtract_input:
                self.forward_activity_mean_subtracted_train_history[key] = torch.stack(self.forward_activity_mean_subtracted_train_history[key]).squeeze()
            if self.forward_dend_state_train_history[key]:
                self.forward_dend_state_train_history[key] = torch.stack(self.forward_dend_state_train_history[key]).squeeze()
            if self.backward_dend_state_train_history[key]:
                self.backward_dend_state_train_history[key] = torch.stack(self.backward_dend_state_train_history[key]).squeeze()
            if self.nudges_train_history[key]:
                self.nudges_train_history[key] = torch.stack(self.nudges_train_history[key]).squeeze()
            if self.backward_activity_train_history[key]:
                self.backward_activity_train_history[key] = (torch.stack(self.backward_activity_train_history[key]).squeeze())
            if self.weights_train_history[key]:
                self.weights_train_history[key] = torch.stack(self.weights_train_history[key]).squeeze()
            if self.recurrent_weights_train_history[key]:
                self.recurrent_weights_train_history[key] = (torch.stack(self.recurrent_weights_train_history[key]).squeeze())
            if self.use_bias and self.learn_bias:
                if self.biases_train_history[key]:
                    self.biases_train_history[key] = torch.stack(self.biases_train_history[key]).squeeze()
        
        self.train_labels = torch.tensor(self.train_labels)
        self.training_losses = torch.tensor(self.training_losses)
        self.train_steps_list = torch.tensor(self.train_steps_list)
        self.train_accuracy = torch.tensor(self.train_accuracy)
    
    def train_dend(self, description, targets):
        '''
        Wrapper function for training models with dendritic learning rules
        - Dendritic Temporal Contrast
        - Oja's Rule
        - Dendritic Excitatory-Inhibitory (EI) Contrast

        Args:
        - description (string): Description of model to train
        - targets (torch tensor): Target activities for output neurons
        - lr (float): Learning rate

        Returns:
        - Nothing
        '''
        self.eval()
        if 'dend_temp_contrast' in description:
            self.backward_dend_temp_contrast(targets)
            self.step_dend_temp_contrast()
        elif 'oja' in description:
            self.backward_ojas(targets)
            self.step_ojas()
        elif 'dend_EI_contrast' in description:
            self.backward_dend_EI_contrast(targets)
            self.step_dend_EI_contrast()
    
    def test_model(self, test_loader, verbose=True, device='cpu'):
        '''
        Evaluate performance

        Args:
        - test_loader (torch.utils.data type): Combines the test dataset and sampler, and provides an iterable over the given dataset
        - verbose (boolean): If True, print statistics
        - device (string): CUDA/GPU if available, CPU otherwise

        Returns:
        - test_acc (int): Accuracy of model on test data
        '''
        self.to(device)
        test_total, test_acc = self.test(test_loader, device)

        if verbose:
            print(f'Accuracy on the {test_total} testing samples: {test_acc:0.2f}\n')
        
        self.test_acc = test_acc
        return test_acc
    
    def get_decision_map(self, DEVICE='cpu', M=500, map_extent=2.):
        """
        Helper function to plot decision map
    
        Args:
        - X_test (torch.tensor): Test data
        - y_test (torch.tensor): Labels of the test data
        - DEVICE (cpu or gpu): Device type
        - M (int): Size of the constructed tensor with meshgrid
        - eps (float): Decision threshold
    
        Returns:
        - decision_map.T (torch.Tensor): Decision map transpose to use in graph
        """
        X_all = sample_grid(M, x_max=map_extent)
        print('sample_grid_shape:', X_all.shape)
        y_pred = self.forward(X_all.to(DEVICE), store=False).cpu()

        decision_map = torch.argmax(y_pred, dim=1)
        decision_map = decision_map.view(M, M)
        return decision_map.T

    def display_summary(self, model_dict, title=None, seed=None, png_save_path=None, svg_save_path=None, show_plot=False):
        '''
        Display network summary

        Args:
        - title (string): Title of model based on description
        - seed (int): network_seed used to create model
        - png_save_path (string): File path to save plot as png
        - svg_save_path (string): File path to save plot as svg
        - show_plot (boolean): If True, shows the plot

        Returns:
        - Nothing
        '''

        inputs = self.forward_activity['Input']
        test_labels = self.test_labels
        predicted_labels = self.predicted_labels

        class_averaged_activity = {}
        sorted_indices_layers = {}
        for key, activity in self.forward_activity.items():
            this_class_averaged_activity = torch.empty((self.output_feature_num, self.forward_activity[key].shape[1]))
            for label in torch.arange(self.output_feature_num):
                indexes = torch.where(test_labels == label)
                this_class_averaged_activity[label,:] = torch.mean(activity[indexes], dim=0)

            max_indices = this_class_averaged_activity.argmax(dim=0)
            if key == 'Out':
                this_sorted_indices = torch.arange(self.output_feature_num)
            else:
                values_sorted, this_sorted_indices = torch.sort(max_indices, stable=True)

            class_averaged_activity[key] = this_class_averaged_activity
            sorted_indices_layers[key] = this_sorted_indices

        num_layers = max(2, len(self.hidden_unit_nums)+1)
        fig, axes = plt.subplots(nrows=2, ncols=num_layers, figsize=(3*num_layers, 6))

        for i, key in enumerate(self.layers):
            this_class_averaged_activity = class_averaged_activity[key]
            this_sorted_indices = sorted_indices_layers[key]
            imH = axes[0][i].imshow(this_class_averaged_activity[:,this_sorted_indices].T, aspect='auto', interpolation='none')
            if key == 'Out':
                axes[0][i].set_title(f'Output Layer')
                axes[0][i].set_yticks(range(this_class_averaged_activity.shape[1]))
                axes[0][i].set_yticklabels(range(this_class_averaged_activity.shape[1]))
            else:
                axes[0][i].set_title(f'Hidden Layer {i+1}')
            axes[0][i].set_xlabel('Label')
            axes[0][i].set_ylabel('Neuron')
            fig.colorbar(imH, ax=axes[0][i])

            axes[0][i].set_xticks(range(this_class_averaged_activity.shape[0]))
            axes[0][i].set_xticklabels(range(this_class_averaged_activity.shape[0]))

        results = model_dict[self.description]

        # Accuracies
        all_train_accuracies = [results[seed].train_accuracy for seed in results]
        all_val_accuracies = [results[seed].val_acc for seed in results]
        all_test_accuracies = [results[seed].test_acc for seed in results]

        train_steps_list = results[next(iter(results))].train_steps_list  # Assuming all have the same train steps

        # Average accuracies and standard deviations
        average_train_accuracies = np.mean(all_train_accuracies, axis=0)
        std_train_accuracies = np.std(all_train_accuracies, axis=0)

        average_val_acc = np.mean(all_val_accuracies)
        std_val_acc = np.std(all_val_accuracies)

        average_test_acc = np.mean(all_test_accuracies)
        std_test_acc = np.std(all_test_accuracies)

        # Losses
        all_train_losses = [results[seed].avg_loss for seed in results]
        train_steps_list = results[next(iter(results))].train_steps_list  # Assuming all have the same train steps

        # Average losses and standard deviations
        average_train_losses = np.mean(all_train_losses, axis=0)
        final_avg_loss = average_train_losses[-1]
        std_train_losses = np.std(all_train_losses, axis=0)

        avg_or_not = "Avg"
        if len(all_train_accuracies) == 1:
            avg_or_not = ""

        # Plotting Accuracies
        axes[1][0].plot(train_steps_list, average_train_accuracies, '-', label=f"{avg_or_not} Test Accuracy: {average_test_acc:.3f}\n{avg_or_not} Validation Accuracy: {average_val_acc:.3f}")
        axes[1][0].fill_between(train_steps_list, average_train_accuracies - std_train_accuracies,
                         average_train_accuracies + std_train_accuracies, alpha=0.2)

        axes[1][0].set_xlabel('Train Steps')
        axes[1][0].set_ylabel('Accuracy (%)')
        axes[1][0].legend(loc='best', frameon=False, handlelength=0, fontsize='small')

        # Plotting Losses
        axes[1][1].plot(train_steps_list, average_train_losses, '-', label=f'{avg_or_not} Final Loss: {final_avg_loss:.3f}')
        axes[1][1].fill_between(train_steps_list, average_train_losses - std_train_losses,
                         average_train_losses + std_train_losses,
                         alpha=0.2)
        axes[1][1].set_xlabel('Train Steps')
        axes[1][1].set_ylabel('Loss')
        axes[1][1].legend(loc='best', frameon=False, handlelength=0, fontsize='small')

        # # Old decision map code
        # map = self.get_decision_map()
        # axes[1][2].imshow(map, extent=[-2, 2, -2, 2], origin='lower', cmap='coolwarm', alpha=0.7)

        correct_indices = (predicted_labels == test_labels).nonzero().squeeze()
        axes[1][2].scatter(inputs[correct_indices,0], inputs[correct_indices,1], c=test_labels[correct_indices], s=4)
        wrong_indices = (predicted_labels != test_labels).nonzero().squeeze()
        axes[1][2].scatter(inputs[wrong_indices, 0], inputs[wrong_indices, 1], c='darkgrey', s=4)
        axes[1][2].set_xlabel('x1')
        axes[1][2].set_ylabel('x2')
        axes[1][2].set_title('Predictions')

        for j in range(3, num_layers):
            axes[1][j].axis('off')

        if title is not None:
            fig.suptitle(f'Class Averaged Activity - {title}')
        else:
            fig.suptitle('Class Averaged Activity')

        if seed is not None:
            fig.text(0.95, 0.95, f'Seed: {seed}', ha='center', fontsize=12)

        fig.tight_layout(rect=[0, 0, 1, 0.95]) 

        if png_save_path is not None:
            fig.savefig(f'{png_save_path}/summary_{self.description}.png', bbox_inches='tight', format='png')
        if svg_save_path is not None:
            fig.savefig(f'{svg_save_path}/summary_{self.description}.svg', bbox_inches='tight', format='svg')
        if show_plot:
            fig.show()

    def plot_params(self, title=None, seed=None, png_save_path=None, svg_save_path=None, show_plot=False):
        '''
        Plot initial and final weights and biases for all layers

        Args:
        - title (string): Title of model based on description
        - seed (int): network_seed used to create model
        - png_save_path (string): File path to save plot as png
        - svg_save_path (string): File path to save plot as svg
        - show_plot (boolean): If True, shows the plot

        Returns:
        - None
        '''

        num_layers = max(2, len(self.layers))
        fig, axes = plt.subplots(nrows=2, ncols=num_layers, figsize=(3*num_layers, 6))

        for i, key in enumerate(self.layers):
            iw = self.initial_weights[key].flatten()
            fw = self.final_weights[key].flatten()

            axes[0][i].hist([iw, fw], bins=30, label=['Initial Weights', 'Final Weights'])

            if key == 'Out':
                axes[0][i].set_title('Output Layer')
            else:
                axes[0][i].set_title(f'Hidden Layer {i+1}')

            if i == 0:
                axes[0][0].legend()
                axes[0][0].set_ylabel(f'Weights\nFrequency')
            axes[0][i].set_xlabel("Weight Value")


            ib = self.initial_biases[key].flatten()
            fb = self.final_biases[key].flatten()

            axes[1][i].hist([ib, fb], bins=30, label=['Initial Biases', 'Final Biases'])

            if key == 'Out':
                axes[1][i].set_title('Output Layer')
            else:
                axes[1][i].set_title(f'Hidden Layer {i+1}')

            if i == 0:
                axes[1][0].legend()
                axes[1][0].set_ylabel(f'Biases\nFrequency')
            axes[1][i].set_xlabel("Bias Value")
            
        if title is not None:
            fig.suptitle(title)

        if seed is not None:
            fig.text(0.95, 0.95, f'Seed: {seed}', ha='center', fontsize=12)

        fig.tight_layout(rect=[0, 0, 1, 0.95])  

        if png_save_path is not None:
            fig.savefig(f'{png_save_path}/params_{self.description}.png', bbox_inches='tight', format='png')
        if svg_save_path is not None:
            fig.savefig(f'{svg_save_path}/params_{self.description}.svg', bbox_inches='tight', format='svg')
        if show_plot:
            fig.show()


def sample_grid(M, x_max=2.0):
    """
    Helper function to simulate sample meshgrid
  
    Args:
    - M (int): Size of the constructed tensor with meshgrid
    - x_max (float): Defines range for the set of points
  
    Returns:
    - X_all (torch.tensor): Concatenated meshgrid tensor
    """
    ii, jj = torch.meshgrid(torch.linspace(-x_max, x_max, M),
                            torch.linspace(-x_max, x_max, M),
                            indexing="ij")
    X_all = torch.cat([ii.unsqueeze(-1),
                       jj.unsqueeze(-1)],
                      dim=-1).view(-1, 2)
    return X_all

def generate_data(K=4, sigma=0.16, N=2000, seed=None, gen=None, display=False, png_save_path=None, svg_save_path=None):
    '''
    Generate spiral dataset for training, testing, and validating a neural network

    Args:
    - K (int): Number of classes in the dataset. Default is 4
    - sigma (float): Standard deviation of the spiral dataset. Default is 0.16
    - N (int): Number of samples in the dataset. Default is 2000
    - seed (int): Seed value for reproducibility. Default is None
    - gen (torch.Generator): Generator object for random number generation. Default is None.
    - display (bool): Whether to display a scatter plot of the dataset. Default is False.
    - png_save_path (string): File path to save plot as png
    - svg_save_path (string): File path to save plot as svg

    Returns:
    - X_test (torch.Tensor): Test input data
    - y_test (torch.Tensor): Test target data
    - X_train (torch.Tensor): Train input data
    - y_train (torch.Tensor): Train target data
    - X_val (torch.Tensor): Validation input data
    - y_val (torch.tensor): Validation target data
    - test_loader (torch.utils.data.DataLoader): DataLoader for test data
    - train_loader (torch.utils.data.DataLoader): DataLoader for train data
    - val_loader (torch.utils.data.DataLoader): Dataloader for validation data
    '''

    # Set seed for reproducibility
    if seed is not None:
        torch.manual_seed(seed)
    
    # Spiral Data Set graph
    X, y = create_spiral_dataset(K, sigma, N)
    
    num_samples = X.shape[0]
    # Shuffle data
    shuffled_indices = torch.randperm(num_samples)   # Get indices to shuffle data
    X = X[shuffled_indices]
    y = y[shuffled_indices]

    # Split data into train/test
    test_size = int(0.15 * num_samples)
    val_size = int(0.15 * num_samples)
    train_size = num_samples - (test_size + val_size)

    test_end_idx = test_size
    val_end_idx = test_size + val_size

    X_test = X[:test_end_idx]
    y_test = y[:test_end_idx]
    X_val = X[test_end_idx:val_end_idx]
    y_val = y[test_end_idx:val_end_idx]
    X_train = X[val_end_idx:]
    y_train = y[val_end_idx:]

    fig = None
    if display or png_save_path is not None or svg_save_path is not None:
        fig, axes = plt.subplots(nrows=1, ncols=3, figsize=(12, 4))
        axes[0].scatter(X_train[:, 0], X_train[:, 1], c = y_train, s=10)
        axes[0].set_xlabel('x1')
        axes[0].set_ylabel('x2')
        axes[0].set_title('Train Data')

        axes[1].scatter(X_test[:, 0], X_test[:, 1], c=y_test, s=10)
        axes[1].set_xlabel('x1')
        axes[1].set_ylabel('x2')
        axes[1].set_title('Test Data')

        axes[2].scatter(X_val[:, 0], X_val[:, 1], c=y_val, s=10)
        axes[2].set_xlabel('x1')
        axes[2].set_ylabel('x2')
        axes[2].set_title('Validation Data')

        fig.tight_layout()

    if display:
        fig.show()
    if png_save_path is not None:
        fig.savefig(f'{png_save_path}/data.png', bbox_inches='tight', format='png')
    if svg_save_path is not None:
        fig.savefig(f'{svg_save_path}/data.svg', bbox_inches='tight', format='svg')

    # Train and test DataLoaders
    if gen is None:
        gen = torch.Generator()
    batch_size = 1
    test_data = TensorDataset(X_test, y_test)
    test_loader = DataLoader(test_data, batch_size=len(test_data), shuffle=False, num_workers=0)

    val_data = TensorDataset(X_val, y_val)
    val_loader = DataLoader(val_data, batch_size=len(val_data), shuffle=False, num_workers=0)

    train_data = TensorDataset(X_train, y_train)
    train_loader = DataLoader(train_data, batch_size=batch_size, drop_last=True, shuffle=True, num_workers=0, generator=gen)
    
    return X_test, y_test, X_train, y_train, X_val, y_val, test_loader, train_loader, val_loader

def evaluate_model(base_seed, num_input_units, hidden_units, num_classes, description, lr, debug, num_train_steps, show_plot=False, 
                   png_save_path=None, svg_save_path=None, test=False, plot_example_seed=None, extra_params=None, return_net=False,
                   export=False):
    
    num_epochs = 1
    data_split_seed = 0
    network_seed = base_seed + 1
    data_order_seed = base_seed + 2
    DEVICE = set_device()
    local_torch_random = torch.Generator()
    local_torch_random.manual_seed(data_order_seed)

    if base_seed != plot_example_seed:
        show_plot = False
        png_save_path = None
        svg_save_path = None
        
    if debug:
        print(os.getpid())
        sys.stdout.flush()
    _, _, _, _, _, _, test_loader, train_loader, val_loader = (
        generate_data(K=num_classes, seed=data_split_seed, gen=local_torch_random, display=show_plot,
                      png_save_path=png_save_path, svg_save_path=svg_save_path))
    
    if "ojas_dend" in description:
        mean_subtract_input = True
    else:
        mean_subtract_input = False
    if "learned_bias" in description:
        use_bias = True
        learn_bias = True
    elif "zero_bias" in description:
        use_bias = False
        learn_bias = False
    elif "fixed_bias" in description:
        use_bias = True
        learn_bias = False
    
    net = Net(nn.ReLU, num_input_units, hidden_units, num_classes, description=description,
              use_bias=use_bias, learn_bias=learn_bias, lr=lr, extra_params=extra_params,
              mean_subtract_input=mean_subtract_input, seed=network_seed).to(DEVICE)

    if debug:
        net.register_hooks()
        try:
            net.train_model(description, train_loader, val_loader, debug=debug, num_train_steps=num_train_steps,
                        num_epochs=num_epochs, device=DEVICE)
        except AssertionError:
            print(f"{num_train_steps} train steps completed.")
        except Exception as e:
            traceback.print_exc()
    else:
        net.train_model(description, train_loader, val_loader, debug=debug, num_train_steps=num_train_steps,
                        num_epochs=num_epochs, device=DEVICE)
        
    if test:    
        net.test_model(test_loader, verbose=False, device=DEVICE)
        test_acc = net.test_acc
    else:
        test_acc = None

    val_acc = net.val_acc
    final_val_loss = net.final_loss
    if debug:
        print(os.getpid(), base_seed, 'val_acc', val_acc, 'final_val_loss', final_val_loss,
              'final_train_acc:', net.train_accuracy[-1])
        if test:
            print('test_acc', test_acc)
    if return_net:
        return net, val_acc, final_val_loss, test_acc
    else:
        return None, val_acc, final_val_loss, test_acc


def eval_model_multiple_seeds(description, lr, base_seed, num_seeds, num_cores, num_input_units, hidden_units, num_classes, export,
                              export_file_path, show_plot, png_save_path, svg_save_path, label_dict, debug, num_train_steps, 
                              test=True, extra_params=None, verbose=True, return_net=False, interactive=False, **kwargs):
    
    # Determine number of available cores
    if num_cores is None:
        num_cores = min(cpu_count(), num_seeds)
    else:
        num_cores = min(num_cores, num_seeds)
    
    if show_plot and num_cores > 1:
        example_show_plot = False
    elif show_plot == False:
        example_show_plot = False
    else:
        example_show_plot = True

    # List of base seeds
    seeds = [base_seed + seed_offset * 10 for seed_offset in range(num_seeds)]
    
    eval_params = {
        'num_input_units': num_input_units,
        'hidden_units': hidden_units,
        'num_classes': num_classes,
        'description': description,
        'lr': lr,
        'num_train_steps': num_train_steps,
        'debug': debug,
        'show_plot': example_show_plot,
        'png_save_path': png_save_path,
        'svg_save_path': svg_save_path,
        'test': test,
        'plot_example_seed': base_seed,
        'extra_params': extra_params,
        'return_net': return_net,
        'export': export
    }

    if num_cores > 1:
<<<<<<< HEAD
        results = Parallel(n_jobs=num_cores)(delayed(evaluate_model)(seed, num_input_units=num_input_units, hidden_units=hidden_units, num_classes=num_classes,
                                     description=description, lr=lr, num_train_steps=num_train_steps, debug=debug, 
                                     show_plot=example_show_plot, png_save_path=png_save_path, svg_save_path=svg_save_path,
                                     test=test, plot_example_seed=base_seed, extra_params=extra_params, return_net=return_net) for seed in seeds)
    else:
        # Run without multiprocessing
        results = [evaluate_model(seed, num_input_units=num_input_units, hidden_units=hidden_units, num_classes=num_classes, 
                                     description=description, lr=lr, num_train_steps=num_train_steps, debug=debug, 
                                     show_plot=example_show_plot, png_save_path=png_save_path, svg_save_path=svg_save_path,
                                     test=test, plot_example_seed=base_seed, extra_params=extra_params, return_net=return_net) for seed in seeds]
    if debug:
        print(results)
=======
        results = Parallel(n_jobs=num_cores)(delayed(evaluate_model)(seed, **eval_params) for seed in seeds)
    else:
        # Run without multiprocessing
        results = [evaluate_model(seed, **eval_params) for seed in seeds]

>>>>>>> bc4cf7ac
    # Extract and average the metrics 
    val_accuracies = [result[1] for result in results]
    val_losses = [result[2] for result in results]
    test_accuracies = [result[3] for result in results]

    avg_val_acc = np.mean(val_accuracies)
    avg_val_loss = np.mean(val_losses)
    avg_test_acc = np.mean(test_accuracies) if test else None

    if num_seeds > 1 and verbose:
        print(f"Averaged Test Accuracy: {avg_test_acc:.3f}")
        print(f"Averaged Validation Accuracy: {avg_val_acc:.3f}")
        print(f"Averaged Validation Loss: {avg_val_loss:.3f}")
        sys.stdout.flush()

    model_dict = {description: {seed: results[i][0] for i, seed in enumerate(seeds)}}
    if export:
        os.makedirs(export_file_path, exist_ok=True)
        model_file_path = os.path.join(export_file_path, f"{description}_models.pkl")
        with open(model_file_path, "wb") as f:
            pickle.dump(model_dict, f)
        print(f"Network exported to {model_file_path}")

    if return_net:
        # Plotting
        if (show_plot and test) or png_save_path or svg_save_path:
            idx = 0
            rep_net = results[0][idx]
            seed = seeds[idx]
            plot_title = label_dict[description]
            rep_net.display_summary(model_dict, title=plot_title, seed=seed, png_save_path=png_save_path, svg_save_path=svg_save_path, show_plot=show_plot)
            rep_net.plot_params(title=plot_title, seed=seed, png_save_path=png_save_path, svg_save_path=svg_save_path, show_plot=show_plot)

    if return_net and interactive:
        return avg_val_acc, model_dict
    else:
        return avg_val_acc, None


@click.command()
@click.option('--description', required=True, type=str)
@click.option('--show_plot', is_flag=True, default=False) 
@click.option('--save_plot', is_flag=True, default=False)
@click.option('--interactive', is_flag=True)
@click.option('--export', is_flag=True, default=False)
@click.option('--export_file_path', type=click.Path(file_okay=True), default='pkl_data')
@click.option('--seed', type=int, default=0)
@click.option('--debug', is_flag=True)
@click.option('--num_train_steps', type=int, default=None)
@click.option('--num_seeds', type=int, default=1)
@click.option('--num_cores', type=int, default=None)
def main(description, show_plot, save_plot, interactive, export, export_file_path, seed, debug, num_train_steps, num_seeds,
         num_cores):
    start_time = time.time()

    base_seed = seed

    num_input_units = 2 
    hidden_units = [128, 32]
    num_classes = 4 

    label_dict = {'backprop_learned_bias': 'Backprop Learned Bias',
                  'backprop_zero_bias': 'Backprop Zero Bias',
                  'backprop_fixed_bias': 'Backprop Fixed Bias',
                  'dend_temp_contrast_learned_bias': 'Dendritic Temporal Contrast Learned Bias',
                  'dend_temp_contrast_zero_bias': 'Dendritic Temporal Contrast Zero Bias',
                  'dend_temp_contrast_fixed_bias': 'Dendritic Temporal Contrast Fixed Bias',
                  'ojas_dend_learned_bias': 'Oja\'s Rule Learned Bias',
                  'ojas_dend_zero_bias': 'Oja\'s Rule Zero Bias',
                  'ojas_dend_fixed_bias': 'Oja\'s Rule Fixed Bias',
                  'dend_EI_contrast_learned_bias': 'Dendritic EI Contrast Learned Bias',
                  'dend_EI_contrast_zero_bias': 'Dendritic EI Contrast Zero Bias',
                  'dend_EI_contrast_fixed_bias': 'Dendritic EI Contrast Fixed Bias'}
        
    lr_dict = {'backprop_learned_bias': 0.1,
               'backprop_zero_bias': 0.01,
               'backprop_fixed_bias': 0.06,
               'dend_temp_contrast_learned_bias': 0.14,
               'dend_temp_contrast_zero_bias': 0.01,
               'dend_temp_contrast_fixed_bias': 0.07,
               'ojas_dend_learned_bias': 0.01,
               'ojas_dend_zero_bias': 0.02,
               'ojas_dend_fixed_bias': 0.0069,
               'dend_EI_contrast_learned_bias': 0.07743087422515695,
               'dend_EI_contrast_zero_bias': 0.179,
               'dend_EI_contrast_fixed_bias': 0.04576}
    
    lr = lr_dict[description]
      
    extra_params = {}
    if "ojas_dend" in description:
        if "fixed_bias" in description:
            extra_params['alpha_Out'] = 0.0590
            extra_params['alpha_H2'] = 0.2274
            extra_params['alpha_H1'] = 1.2339
            extra_params['beta_Out'] = 1.8881
            extra_params['beta_H2'] =  1.2264
            extra_params['beta_H1'] = 1.7417
        if "zero_bias" in description:
            extra_params['alpha'] = 0.6427
            extra_params['beta'] = 1.2165
    elif "dend_EI_contrast" in description:
        if "learned_bias" in description:
            extra_params['rec_lr_H1'] = 0.5328724772039555
            extra_params['rec_lr_H2'] = 0.1358131395050747
            extra_params['bias_lr'] = 0.01869784196670999
        elif "zero_bias" in description:
            extra_params['rec_lr_H1'] = 0.05
            extra_params['rec_lr_H2'] = 0.05
        elif "fixed_bias" in description:
            extra_params['rec_lr_H1'] = 0.88063
            extra_params['rec_lr_H2'] = 0.05593
        for i in range(len(hidden_units)):
            rec_layer_key = f'rec_lr_H{i+1}'
            if rec_layer_key not in extra_params:
                extra_params[rec_layer_key] = lr

    if save_plot:
        png_save_path = "figures"
        svg_save_path = "svg_figures"
        os.makedirs(png_save_path, exist_ok=True)
        os.makedirs(svg_save_path, exist_ok=True)
    else:
        png_save_path = None
        svg_save_path = None

    mean_val_accuracy, model_dict = eval_model_multiple_seeds(description, lr, base_seed, num_seeds, num_cores, num_input_units, hidden_units, num_classes,
                                                  export, export_file_path, show_plot, png_save_path, svg_save_path,
                                                  label_dict, debug, num_train_steps, test=True, extra_params=extra_params,
                                                  return_net=True, interactive=interactive)

    end_time = time.time()
    total_time = end_time - start_time
    if debug: print(f"Total execution time: {total_time:.3f} seconds")

    if interactive:
        globals().update(locals())


if __name__ == "__main__":
    main(standalone_mode=False)<|MERGE_RESOLUTION|>--- conflicted
+++ resolved
@@ -12,10 +12,7 @@
 import sys
 import os
 from os import cpu_count
-<<<<<<< HEAD
-=======
 import click
->>>>>>> bc4cf7ac
 from joblib import Parallel, delayed
 import traceback
 import time
@@ -1015,9 +1012,7 @@
         png_save_path = None
         svg_save_path = None
         
-    if debug:
-        print(os.getpid())
-        sys.stdout.flush()
+    if debug: print(os.getpid()) 
     _, _, _, _, _, _, test_loader, train_loader, val_loader = (
         generate_data(K=num_classes, seed=data_split_seed, gen=local_torch_random, display=show_plot,
                       png_save_path=png_save_path, svg_save_path=svg_save_path))
@@ -1111,26 +1106,11 @@
     }
 
     if num_cores > 1:
-<<<<<<< HEAD
-        results = Parallel(n_jobs=num_cores)(delayed(evaluate_model)(seed, num_input_units=num_input_units, hidden_units=hidden_units, num_classes=num_classes,
-                                     description=description, lr=lr, num_train_steps=num_train_steps, debug=debug, 
-                                     show_plot=example_show_plot, png_save_path=png_save_path, svg_save_path=svg_save_path,
-                                     test=test, plot_example_seed=base_seed, extra_params=extra_params, return_net=return_net) for seed in seeds)
-    else:
-        # Run without multiprocessing
-        results = [evaluate_model(seed, num_input_units=num_input_units, hidden_units=hidden_units, num_classes=num_classes, 
-                                     description=description, lr=lr, num_train_steps=num_train_steps, debug=debug, 
-                                     show_plot=example_show_plot, png_save_path=png_save_path, svg_save_path=svg_save_path,
-                                     test=test, plot_example_seed=base_seed, extra_params=extra_params, return_net=return_net) for seed in seeds]
-    if debug:
-        print(results)
-=======
         results = Parallel(n_jobs=num_cores)(delayed(evaluate_model)(seed, **eval_params) for seed in seeds)
     else:
         # Run without multiprocessing
         results = [evaluate_model(seed, **eval_params) for seed in seeds]
 
->>>>>>> bc4cf7ac
     # Extract and average the metrics 
     val_accuracies = [result[1] for result in results]
     val_losses = [result[2] for result in results]
