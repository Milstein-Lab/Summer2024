# Imports
import pathlib
import torch
import numpy as np
import matplotlib.pyplot as plt
import torch.nn as nn
import torch.optim as optim
from torchvision.utils import make_grid
import torchvision.transforms as transforms
from torchvision.datasets import ImageFolder
from torch.utils.data import DataLoader, TensorDataset
from tqdm.auto import tqdm
from IPython.display import display
import random
import pickle
import os
import click
import traceback
import time

start_time = time.time()

# set_seed() and seed_worker()
def set_seed(seed=None, seed_torch=True, verbose=False):
    """
    Function that controls randomness. NumPy and random modules must be imported.
  
    Args:
    - seed (Integer): A non-negative integer that defines the random state. Default is `None`.
    - seed_torch (Boolean): If `True` sets the random seed for pytorch tensors, so pytorch module
                            must be imported. Default is `True`.
    - verbose (boolean): If True, print seed being used.
  
    Returns:
      Nothing.
    """
    if seed is None:
        seed = np.random.choice(2 ** 32)
    random.seed(seed)
    np.random.seed(seed)
    if seed_torch:
        torch.manual_seed(seed)
        torch.cuda.manual_seed_all(seed)
        torch.cuda.manual_seed(seed)
        torch.backends.cudnn.benchmark = False
        torch.backends.cudnn.deterministic = True

    if verbose:
        print(f'Random seed {seed} has been set.')


# In case that `DataLoader` is used
def seed_worker(worker_id):
    """
    DataLoader will reseed workers following randomness in
    multi-process data loading algorithm.
  
    Args:
    - worker_id (integer): ID of subprocess to seed. 0 means that the data will be loaded in the main process
                            Refer: https://pytorch.org/docs/stable/data.html#data-loading-randomness for more details
  
    Returns:
      Nothing
    """
    worker_seed = torch.initial_seed() % 2**32
    np.random.seed(worker_seed)
    random.seed()
    
# set_device() to CPU or GPU
def set_device(verbose=False):
    """
    Set the device. CUDA if available, CPU otherwise
  
    Args:
    - verbose (boolean): If True, print whether GPU is being used.
  
    Returns:
    - Nothing
    """
    device = "cuda" if torch.cuda.is_available() else "cpu"
    if verbose:
        if device != "cuda":
            print("GPU is not enabled in this notebook")
        else:
            print("GPU is enabled in this notebook")

    return device


# Create spiral dataset
def create_spiral_dataset(K, sigma, N):
    """
    Function to simulate spiral dataset
  
    Args:
    - K (int): Number of classes
    - sigma (float): Standard deviation
    - N (int): Number of data points
  
    Returns:
    - X (torch.tensor): Spiral data
    - y (torch.tensor): Corresponding ground truth
    """

    # Initialize t, X, y
    t = torch.linspace(0, 1, N)
    X = torch.zeros(K*N, 2)
    y = torch.zeros(K*N)

    # Create data
    for k in range(K):
        X[k*N:(k+1)*N, 0] = t*(torch.sin(2*np.pi/K*(2*t+k)) + sigma*torch.randn(N))
        X[k*N:(k+1)*N, 1] = t*(torch.cos(2*np.pi/K*(2*t+k)) + sigma*torch.randn(N))
        y[k*N:(k+1)*N] = k

    return X, y


# Net class
class Net(nn.Module):
    """
    Simulate MLP Network
    """

    def __init__(self, actv, input_feature_num, hidden_unit_nums, output_feature_num, lr, description=None, use_bias=True,
                 learn_bias=True, mean_subtract_input=False):
        """
        Initialize MLP Network parameters
    
        Args:
        - actv (string): Activation function
        - input_feature_num (int): Number of input features
        - hidden_unit_nums (list): Number of units per hidden layer. List of integers
        - output_feature_num (int): Number of output features
        - lr (float): Learning rate
        - description (string): Learning rule to use
        - use_bias (boolean): If True, randomly initialize biases. If False, set all biases to 0.
        - learn_bias (boolean): If True, use learning rule to update biases. If False, otherwise.
        - mean_subtract_input (boolean): If True, forward method mean subtracts input before computing output
        Returns:
        - Nothing
        """
        super(Net, self).__init__()
        # Save parameters as self variables
        self.input_feature_num = input_feature_num
        self.hidden_unit_nums = hidden_unit_nums
        self.output_feature_num = output_feature_num
        self.description = description
        self.use_bias = use_bias
        self.learn_bias = learn_bias
        self.mean_subtract_input = mean_subtract_input

        self.forward_soma_state = {} # states of all layers pre activation
        self.forward_activity = {} # activities of all layers post ReLU
        if self.mean_subtract_input:
            self.forward_activity_mean_subtracted = {}
        self.weights = {}
        self.biases = {}
        self.initial_weights = {}
        self.initial_biases = {}
        self.activation_functions = {}
        self.layers = {}

        self.forward_dend_state = {}
        self.backward_dend_state = {}
        self.nudges = {}
        self.backward_activity = {}

        if 'dend_EI_contrast' in self.description:
            self.recurrent_layers = {}
            self.recurrent_weights = {}
            for i, num in enumerate(self.hidden_unit_nums):
                layer = f'H{i+1}'
                self.recurrent_layers[layer] = nn.Linear(num, num, bias=False)
                self.recurrent_weights[layer] = self.recurrent_layers[layer].weight

        self.hooked_grads = {}

        layers = []
        prev_size = input_feature_num
        for i, hidden_size in enumerate(hidden_unit_nums):
            layer = nn.Linear(prev_size, hidden_size, bias=use_bias)
            layers.append(layer)
            key = f'H{i+1}'
            self.layers[key] = layer

            self.weights[key] = layer.weight
            if use_bias:
                self.biases[key] = layer.bias
                if not learn_bias:
                    layer.bias.requires_grad = False
            else:
                self.biases[key] = torch.zeros(hidden_size)
            self.initial_weights[key] = layer.weight.data.clone()
            self.initial_biases[key] = self.biases[key].data.clone()

            act_layer = actv()
            layers.append(act_layer)
            self.activation_functions[key] = act_layer
            
            prev_size = hidden_size

        out_layer = nn.Linear(prev_size, output_feature_num, bias=use_bias)
        self.layers['Out'] = out_layer
        layers.append(out_layer) # Output state layer
        self.weights['Out'] = out_layer.weight
        if use_bias:
            self.biases['Out'] = out_layer.bias
            if not learn_bias:
                out_layer.bias.requires_grad = False
        else:
            self.biases['Out'] = torch.zeros(output_feature_num)
        self.initial_weights['Out'] = out_layer.weight.data.clone()
        self.initial_biases['Out'] = self.biases['Out'].data.clone()

        last_layer = actv()
        layers.append(last_layer) # ReLU after output state layer
        self.activation_functions['Out'] = last_layer

        self.mlp = nn.Sequential(*layers)

        if 'backprop' in self.description:
            self.optimizer = optim.SGD(self.parameters(), lr=lr)

    def forward(self, x, num_samples=100, store=True, testing=True,):
        """
        Simulate forward pass of MLP Network
    
        Args:
        - x (torch.tensor): Input data
        - num_samples (int): Number of samples
        - store (boolean): If True, store intermediate states and activities of each layer
        - test (boolean): If True, expect full batch to be contained in x
    
        Returns:
        - x (torch.tensor): Output data
        """
        if store:
            self.forward_activity['Input'] = x.detach().clone()
        
        if self.mean_subtract_input:
            if not testing:
                if self.forward_activity_train_history['Input']:
                    x = x - torch.mean(torch.stack(self.forward_activity_train_history['Input'][-num_samples:]), dim=0)
                    self.forward_activity_mean_subtracted['Input'] = x.detach().clone()
                else:
                    self.forward_activity_mean_subtracted['Input'] = x.detach().clone()
            else:
                x = x - torch.mean(x, dim=0)
                self.forward_activity_mean_subtracted['Input'] = x.detach().clone()
        
        for key, layer in self.layers.items():
            x = layer(x)
            if store:
                self.forward_soma_state[key] = x.detach().clone() # Before ReLU
            
            x = self.activation_functions[key](x)

            if store:
                self.forward_activity[key] = x.detach().clone() # After ReLU
            
            if self.mean_subtract_input:
                if not testing:
                    if self.forward_activity_train_history[key]:
                        x = x - torch.mean(torch.stack(self.forward_activity_train_history[key][-10:]), dim=0)
                        self.forward_activity_mean_subtracted[key] = x.detach().clone()
                    else:
                        self.forward_activity_mean_subtracted[key] = x.detach().clone()
                else:
                    x = x - torch.mean(x, dim=0)
                    self.forward_activity_mean_subtracted[key] = x.detach().clone()
        
        return x

    def save_gradients(self, key):
        def hook_fn(module, grad_input, grad_output):
            self.hooked_grads[key] = grad_output[0]
        return hook_fn

    def register_hooks(self):
        for key in self.layers.keys():
            self.layers[key].register_full_backward_hook(self.save_gradients(key))
    
    def test(self, data_loader, device='cpu', store=True, testing=True):
        """
        Function to gauge network performance
    
        Args:
        - data_loader (torch.utils.data type): Combines the test dataset and sampler, and provides an iterable over the given dataset
        - device (string): CUDA/GPU if available, CPU otherwise
    
        Returns:
        - acc (float): Performance of the network
        - total (int): Number of datapoints in the dataloader
        """
        correct = 0
        total = 0
        for data in data_loader:
            inputs, labels = data
            inputs = inputs.to(device).float()
            labels = labels.to(device).long()

            outputs = self.forward(inputs, store=True, testing=True)
            _, predicted = torch.max(outputs, 1)
            total += labels.size(0)
            correct += (predicted == labels).sum().item()

        acc = 100 * correct / total
        return total, acc
    
    def train_model(self, description, lr, criterion, train_loader, val_loader, debug=False, num_train_steps=None, num_epochs=1, verbose=False, device='cpu'):
        """
        Train model with backprop, accumulate loss, evaluate performance
    
        Args:
        - description (string): Description of model to train
        - lr (float): Learning rate
        - criterion (torch.nn type): Loss function
        - train_loader (torch.utils.data type): Combines the train dataset and sampler, and provides an iterable over the given dataset
        - val_loader (torch.utils.data type): Contains a validation dataset as a single batch
        - debug (boolean): If True, enters debug mode.
        - num_train_steps (int): Stops train loop after specified number of steps
        - num_epochs (int): Number of epochs [default: 1]
        - verbose (boolean): If True, print statistics
        - device (string): CUDA/GPU if available, CPU otherwise
    
        Returns:
        - train_acc (int): Accuracy of model on train data
        """
        self.to(device)
        self.train()
        self.training_losses = []
        train_step = 0
        self.train_accuracy = []
        self.train_steps_list = []

        # Create dictionaries for train state and activities
        self.forward_soma_state_train_history = {}
        self.forward_activity_train_history = {}
        if self.mean_subtract_input:
            self.forward_activity_mean_subtracted_train_history = {}
        self.forward_dend_state_train_history = {}
        self.backward_dend_state_train_history = {}
        self.nudges_train_history = {}
        self.weights_train_history = {}
        self.forward_activity_train_history['Input'] = []
        if self.mean_subtract_input:
            self.forward_activity_mean_subtracted_train_history['Input'] = []
        for key, layer in self.layers.items():
            self.forward_soma_state_train_history[key] = []
            self.forward_activity_train_history[key] = []
            if self.mean_subtract_input:
                self.forward_activity_mean_subtracted_train_history[key] = []
            self.forward_dend_state_train_history[key] = []
            self.backward_dend_state_train_history[key] = []
            self.nudges_train_history[key] = []
            self.weights_train_history[key] = []

        self.train_labels = []
        self.predicted_labels = []

        for epoch in tqdm(range(num_epochs)):  # Loop over the dataset multiple times
            for i, data in enumerate(train_loader, 0):
                # Get the inputs; data is a list of [inputs, labels]
                inputs, labels = data
                inputs = inputs.to(device).float()
                labels = labels.to(device).long()

                self.train_labels.append(labels)

                # forward pass
                outputs = self.forward(inputs, num_samples=100, testing=False)
                _, predicted = torch.max(outputs, 1)
                self.predicted_labels.append(predicted)

                if train_step % 100 == 0:
                    correct = (torch.tensor(self.predicted_labels[-100:]) == torch.tensor(self.train_labels[-100:])).sum().item()
                    acc = correct
                    self.train_accuracy.append(acc)
                    self.train_steps_list.append(train_step)

                # Store forward state and activity info
                self.forward_activity_train_history['Input'].append(self.forward_activity['Input'])
                for key, layer in self.layers.items():
                    self.forward_soma_state_train_history[key].append(self.forward_soma_state[key])
                    self.forward_activity_train_history[key].append(self.forward_activity[key])
                    if self.mean_subtract_input:
                        self.forward_activity_mean_subtracted_train_history[key].append(
                            self.forward_activity_mean_subtracted[key])

                # Decide criterion function
                criterion_function = eval(f"nn.{criterion}()")
                if criterion == "MSELoss":
                    targets = torch.zeros((inputs.shape[0], self.output_feature_num))
                    for row in range(len(labels)):
                        col = labels[row].int()
                        targets[row][col] = 1
                    loss = criterion_function(outputs, targets)
                elif criterion == "CrossEntropyLoss":
                    loss = criterion_function(outputs, labels)
                    
                # Choose learning rule
                if 'backprop' in description:
                    self.train_backprop(loss)
                elif 'dend' in description:
                    self.train_dend(description, targets, lr)

                # store a copy of the weights in a weight_history dict
                for key, layer in self.weights.items():
                    self.weights_train_history[key].append(self.weights[key])

                # Track losses
                self.training_losses.append(loss.item())

                # Stop after one certain number of train step
                train_step += 1
                if debug and num_train_steps is not None:
                    if train_step == num_train_steps:
                        assert False

        # Squeeze all history tensors
        for key, layer in self.layers.items():
            self.forward_soma_state_train_history[key] = torch.stack(self.forward_soma_state_train_history[key]).squeeze()
            self.forward_activity_train_history[key] = torch.stack(self.forward_activity_train_history[key]).squeeze()
            if self.mean_subtract_input:
                self.forward_activity_mean_subtracted_train_history[key] = torch.stack(self.forward_activity_mean_subtracted_train_history[key]).squeeze()
            if self.forward_dend_state_train_history[key]:
                self.forward_dend_state_train_history[key] = torch.stack(self.forward_dend_state_train_history[key]).squeeze()
            if self.backward_dend_state_train_history[key]:
                self.backward_dend_state_train_history[key] = torch.stack(self.backward_dend_state_train_history[key]).squeeze()
            if self.nudges_train_history[key]:
                self.nudges_train_history[key] = torch.stack(self.nudges_train_history[key]).squeeze()
            if self.weights_train_history[key]:
                self.weights_train_history[key] = torch.stack(self.weights_train_history[key]).squeeze()

        self.train_labels = torch.stack(self.train_labels)
        
        self.eval()

        val_total, val_acc = self.test(val_loader, device, testing=True)
        self.val_acc = val_acc

        # Store final weights and biases
        self.final_weights = {}
        self.final_biases = {}
        for key, layer in self.layers.items():
            self.final_weights[key] = layer.weight.data.clone()
            self.final_biases[key] = self.biases[key].data.clone()

        if verbose:
            print(f'\nAccuracy on the {val_total} training samples: {val_acc:0.2f}')

        return val_acc
    
    def train_backprop(self, loss):
        self.optimizer.zero_grad()
        loss.backward()
        self.optimizer.step()

    def ReLU_derivative(self, x):
        output = torch.ones_like(x)
        indexes = torch.where(x <= 0)
        output[indexes] = 0
        return output

    def backward_dend_temp_contrast(self, targets):
        prev_layer = None
        reverse_layers = list(self.layers.keys())[::-1]
        
        for layer in reverse_layers:
            if layer == 'Out':
                self.nudges[layer] = (2.0 / self.output_feature_num) * self.ReLU_derivative(
                    self.forward_soma_state[layer]) * (targets - self.forward_activity['Out'])  # the ReLU derivative term is dA/dz
                self.nudges_train_history[layer].append(self.nudges[layer])
            else:
                self.forward_dend_state[layer] = self.forward_activity[prev_layer] @ self.weights[prev_layer]
                self.backward_dend_state[layer] = self.backward_activity[prev_layer] @ self.weights[prev_layer]
                self.nudges[layer] = self.ReLU_derivative(self.forward_soma_state[layer]) * (
                        self.backward_dend_state[layer] - self.forward_dend_state[layer])
                self.forward_dend_state_train_history[layer].append(self.nudges[layer])
                self.backward_dend_state_train_history[layer].append(self.backward_dend_state[layer])
                self.nudges_train_history[layer].append(self.nudges[layer])
            
            self.backward_activity[layer] = self.activation_functions[layer](self.forward_soma_state[layer] + self.nudges[layer])
            prev_layer = layer

    def backward_ojas(self, targets):
        prev_layer = None
        reverse_layers = list(self.layers.keys())[::-1]
        
        for layer in reverse_layers:
            if layer == 'Out':
                self.nudges[layer] = self.ReLU_derivative(self.forward_soma_state[layer]) * (targets - self.forward_activity['Out'])  # the ReLU derivative term is dA/dz
                self.nudges_train_history[layer].append(self.nudges[layer])
            else:
                self.forward_dend_state[layer] = self.forward_activity[prev_layer] @ self.weights[prev_layer]
                self.backward_dend_state[layer] = self.backward_activity[prev_layer] @ self.weights[prev_layer]
                self.nudges[layer] = self.ReLU_derivative(self.forward_soma_state[layer]) * (
                        self.backward_dend_state[layer] - self.forward_dend_state[layer])
                self.forward_dend_state_train_history[layer].append(self.nudges[layer])
                self.backward_dend_state_train_history[layer].append(self.backward_dend_state[layer])
                self.nudges_train_history[layer].append(self.nudges[layer])
            
            self.backward_activity[layer] = self.activation_functions[layer](
                self.forward_soma_state[layer] + self.nudges[layer])
            prev_layer = layer
    
    def step_dend_temp_contrast(self, lr):
        # add beta scalars?
        with torch.no_grad():
            prev_layer = 'Input'
            for layer in self.layers.keys():
                self.weights[layer].data += lr * torch.outer(self.nudges[layer].squeeze(),
                                                             self.forward_activity[prev_layer].squeeze())
                if self.use_bias and self.learn_bias:
                    self.biases[layer].data += lr * self.nudges[layer].squeeze()
                prev_layer = layer
    
    def step_ojas(self, lr):
        with torch.no_grad():
            prev_layer = 'Input'
            for layer in self.layers.keys():
                self.weights[layer].data += (lr * self.backward_activity[layer].T * (self.forward_activity_mean_subtracted[prev_layer] - self.backward_activity[layer].T * self.weights[layer].data))
                if self.use_bias and self.learn_bias:
                    self.biases[layer].data += lr * self.nudges[layer].squeeze()
                prev_layer = layer
    
    def backward_dend_EI_contrast(self, targets):
        reverse_layers = list(self.layers.keys())[::-1]
        
        for idx, layer in enumerate(reverse_layers):
            if layer == 'Out':
                self.nudges[layer] = (2.0 / self.output_feature_num) * self.ReLU_derivative(
                    self.forward_soma_state[layer]) * (targets - self.forward_activity['Out'])
            else:
                upper_layer = reverse_layers[idx - 1]
                self.forward_dend_state[layer] = self.forward_activity[upper_layer] @ self.weights[upper_layer] + self.recurrent_layers[layer](self.forward_activity[layer])
                self.backward_dend_state[layer] = self.backward_activity[upper_layer] @ self.weights[upper_layer] + self.recurrent_layers[layer](self.forward_activity[layer])
                self.nudges[layer] = self.backward_dend_state[layer] * self.ReLU_derivative(self.forward_soma_state[layer])
            self.backward_activity[layer] = self.activation_functions[layer](self.forward_soma_state[layer] + self.nudges[layer])
    
    def step_dend_EI_contrast(self, lr):
        with torch.no_grad():
            lower_layer = 'Input'
            for layer in self.layers.keys():
                self.weights[layer].data += lr * torch.outer(self.nudges[layer].squeeze(), self.forward_activity[lower_layer].squeeze())
                if layer != 'Out':
                    self.recurrent_weights[layer].data += -1 * lr * self.forward_dend_state[layer].T @ self.forward_activity[layer]
                if self.use_bias and self.learn_bias:
                    self.biases[layer].data += lr * self.nudges[layer].squeeze()
                lower_layer = layer
    
    def train_dend(self, description, targets, lr):
        '''
        Wrapper function for training models with dendritic learning rules
        - Dendritic Temporal Contrast
        - Oja's Rule
        - Dendritic Excitatory-Inhibitory (EI) Contrast

        Args:
        - description (string): Description of model to train
        - targets (torch tensor): Target activities for output neurons
        - lr (float): Learning rate

        Returns:
        - Nothing
        '''
        self.eval()
        if 'dend_temp_contrast' in description:
            self.backward_dend_temp_contrast(targets)
            self.step_dend_temp_contrast(lr)
        elif 'oja' in description:
            self.backward_ojas(targets)
            self.step_ojas(lr)
        elif 'dend_EI_contrast' in description:
            self.backward_dend_EI_contrast(targets)
            self.step_dend_EI_contrast(lr)
    
    def test_model(self, test_loader, verbose=True, device='cpu'):
        '''
        Evaluate performance

        Args:
        - test_loader (torch.utils.data type): Combines the test dataset and sampler, and provides an iterable over the given dataset
        - verbose (boolean): If True, print statistics
        - device (string): CUDA/GPU if available, CPU otherwise

        Returns:
        - test_acc (int): Accuracy of model on test data
        '''
        self.to(device)
        test_total, test_acc = self.test(test_loader, device)

        if verbose:
            print(f'Accuracy on the {test_total} testing samples: {test_acc:0.2f}\n')
        
        self.test_acc = test_acc
        return test_acc
    
    def get_decision_map(self, X_test, y_test, K, DEVICE='cpu', M=500, eps=1e-3):
        """
        Helper function to plot decision map
    
        Args:
        - X_test (torch.tensor): Test data
        - y_test (torch.tensor): Labels of the test data
        - DEVICE (cpu or gpu): Device type
        - M (int): Size of the constructed tensor with meshgrid
        - eps (float): Decision threshold
    
        Returns:
        - decision_map.T (torch.Tensor): Decision map transpose to use in graph
        """
        X_all = sample_grid()
        y_pred = self.forward(X_all.to(DEVICE), store=False).cpu()

        decision_map = torch.argmax(y_pred, dim=1)

        for i in range(len(X_test)):
            indices = (X_all[:, 0] - X_test[i, 0])**2 + (X_all[:, 1] - X_test[i, 1])**2 < eps
            decision_map[indices] = (K + y_test[i]).long()

        decision_map = decision_map.view(M, M)

        return decision_map.T

    def display_summary(self, test_loader, test_acc, title=None, save_path=None, show_plot=False):
        '''
        Display network summary

        Args:
        - test_loader (torch.utils.data type): Combines the test dataset and sampler, and provides an iterable over the given dataset
        - test_acc (int): Accuracy of model after testing
        - title (string): Title of model based on description
        - save_path (string): File path to save plot
        - show_plot (boolean): If True, shows the plot

        Returns:
        - fig (matplotlib.figure.Figure): Figure object for summary plot
        '''

        inputs, labels = next(iter(test_loader))

        class_averaged_activity = {}
        sorted_indices_layers = {}
        for key, activity in self.forward_activity.items():
            this_class_averaged_activity = torch.empty((self.output_feature_num, self.forward_activity[key].shape[1]))
            for label in torch.arange(self.output_feature_num):
                indexes = torch.where(labels == label)
                this_class_averaged_activity[label,:] = torch.mean(activity[indexes], dim=0)

            max_indices = this_class_averaged_activity.argmax(dim=0)
            if key == 'Out':
                this_sorted_indices = torch.arange(self.output_feature_num)
            else:
                values_sorted, this_sorted_indices = torch.sort(max_indices, stable=True)

            class_averaged_activity[key] = this_class_averaged_activity
            sorted_indices_layers[key] = this_sorted_indices

        num_layers = max(2, len(self.hidden_unit_nums)+1)
        fig, axes = plt.subplots(nrows=2, ncols=num_layers, figsize=(3*num_layers, 6))

        for i, key in enumerate(self.layers):
            this_class_averaged_activity = class_averaged_activity[key]
            this_sorted_indices = sorted_indices_layers[key]
            imH = axes[0][i].imshow(this_class_averaged_activity[:,this_sorted_indices].T, aspect='auto', interpolation='none')
            if key == 'Out':
                axes[0][i].set_title(f'Output Layer')
                axes[0][i].set_yticks(range(this_class_averaged_activity.shape[1]))
                axes[0][i].set_yticklabels(range(this_class_averaged_activity.shape[1]))
            else:
                axes[0][i].set_title(f'Hidden Layer {i+1}')
            axes[0][i].set_xlabel('Label')
            axes[0][i].set_ylabel('Neuron')
            fig.colorbar(imH, ax=axes[0][i])

            axes[0][i].set_xticks(range(this_class_averaged_activity.shape[0]))
            axes[0][i].set_xticklabels(range(this_class_averaged_activity.shape[0]))

        axes[1][0].plot(self.train_steps_list, self.train_accuracy, label=f"Test Accuracy: {test_acc:.3f}\nVal Accuracy: {self.val_acc:.3f}")
        axes[1][0].set_xlabel('Train Steps')
        axes[1][0].set_ylabel('Accuracy (%)')
        axes[1][0].legend(loc='best', frameon=False)

        map = self.get_decision_map(inputs, labels, self.output_feature_num)

        axes[1][1].imshow(map, extent=[-2, 2, -2, 2], cmap='jet', origin='lower')
        axes[1][1].set_xlabel('x1')
        axes[1][1].set_ylabel('x2')
        axes[1][1].set_title('Predictions')

        for j in range(2,num_layers):
            axes[1][j].axis('off')

        if title is not None:
            fig.suptitle(f'Class Averaged Activity - {title}')
        else:
            fig.suptitle('Class Averaged Activity')

        fig.tight_layout()

        if save_path is not None:
            fig.savefig(f'{save_path}/summary_{self.description}.png', bbox_inches='tight')
        if show_plot:
            plt.show()

        return fig

    def plot_params(self, title=None, save_path=None, show_plot=False):
        '''
        Plot initial and final weights and biases for all layers

        Args:
        - title (string): Title of model based on description
        - save_path (string): File path to save plot
        - show_plot (boolean): If True, shows the plot

        Returns:
        - fig (matplotlib.figure.Figure): Figure object for parameters plot
        '''

        num_layers = max(2, len(self.layers))
        fig, axes = plt.subplots(nrows=2, ncols=num_layers, figsize=(3*num_layers, 6))

        for i, key in enumerate(self.layers):
            iw = self.initial_weights[key].flatten()
            fw = self.final_weights[key].flatten()

            axes[0][i].hist([iw, fw], bins=30, label=['Initial Weights', 'Final Weights'])

            if key == 'Out':
                axes[0][i].set_title('Output Layer')
            else:
                axes[0][i].set_title(f'Hidden Layer {i+1}')

            if i == 0:
                axes[0][0].legend()
                axes[0][0].set_ylabel(f'Weights\nFrequency')
            axes[0][i].set_xlabel("Weight Value")


            ib = self.initial_biases[key].flatten()
            fb = self.final_biases[key].flatten()

            axes[1][i].hist([ib, fb], bins=30, label=['Initial Biases', 'Final Biases'])

            if key == 'Out':
                axes[1][i].set_title('Output Layer')
            else:
                axes[1][i].set_title(f'Hidden Layer {i+1}')

            if i == 0:
                axes[1][0].legend()
                axes[1][0].set_ylabel(f'Biases\nFrequency')
            axes[1][i].set_xlabel("Bias Value")
            
        if title is not None:
            fig.suptitle(title)
        fig.tight_layout()

        if save_path is not None:
            fig.savefig(f'{save_path}/parameters_{self.description}.png', bbox_inches='tight')
        if show_plot:
            plt.show()
    
        return fig


def sample_grid(M=500, x_max=2.0):
    """
    Helper function to simulate sample meshgrid
  
    Args:
    - M (int): Size of the constructed tensor with meshgrid
    - x_max (float): Defines range for the set of points
  
    Returns:
    - X_all (torch.tensor): Concatenated meshgrid tensor
    """
    ii, jj = torch.meshgrid(torch.linspace(-x_max, x_max, M),
                            torch.linspace(-x_max, x_max, M),
                            indexing="ij")
    X_all = torch.cat([ii.unsqueeze(-1),
                       jj.unsqueeze(-1)],
                      dim=-1).view(-1, 2)
    return X_all


def generate_data(K=4, sigma=0.16, N=2000, seed=None, gen=None, display=True):
    '''
    Generate spiral dataset for training, testing, and validating a neural network

    Args:
    - K (int): Number of classes in the dataset. Default is 4
    - sigma (float): Standard deviation of the spiral dataset. Default is 0.16
    - N (int): Number of samples in the dataset. Default is 2000
    - seed (int): Seed value for reproducibility. Default is None
    - gen (torch.Generator): Generator object for random number generation. Default is None.
    - display (bool): Whether to display a scatter plot of the dataset. Default is True.

    Returns:
    - X_test (torch.Tensor): Test input data
    - y_test (torch.Tensor): Test target data
    - X_train (torch.Tensor): Train input data
    - y_train (torch.Tensor): Train target data
    - X_val (torch.Tensor): Validation input data
    - y_val (torch.tensor): Validation target data
    - test_loader (torch.utils.data.DataLoader): DataLoader for test data
    - train_loader (torch.utils.data.DataLoader): DataLoader for train data
    - val_loader (torch.utils.data.DataLoader): Dataloader for validation data
    - fig (matplotlib.figure.Figure): Figure object for train and test data plot
    '''

    # Set seed for reproducibility
    if seed is not None:
        torch.manual_seed(seed)
    
    # Spiral Data Set graph
    X, y = create_spiral_dataset(K, sigma, N)
    
    num_samples = X.shape[0]
    # Shuffle data
    shuffled_indices = torch.randperm(num_samples)   # Get indices to shuffle data
    X = X[shuffled_indices]
    y = y[shuffled_indices]

    # Split data into train/test
    test_size = int(0.15 * num_samples)
    val_size = int(0.15 * num_samples)
    train_size = num_samples - (test_size + val_size)

    test_end_idx = test_size
    val_end_idx = test_size + val_size

    X_test = X[:test_end_idx]
    y_test = y[:test_end_idx]
    X_val = X[test_end_idx:val_end_idx]
    y_val = y[test_end_idx:val_end_idx]
    X_train = X[val_end_idx:]
    y_train = y[val_end_idx:]

    fig = None
    if display:
        fig, axes = plt.subplots(nrows=1, ncols=3, figsize=(12, 4))
        axes[0].scatter(X[:, 0], X[:, 1], c = y, s=10)
        axes[0].set_xlabel('x1')
        axes[0].set_ylabel('x2')
        axes[0].set_title('Train Data')

        axes[1].scatter(X_test[:, 0], X_test[:, 1], c=y_test, s=10)
        axes[1].set_xlabel('x1')
        axes[1].set_ylabel('x2')
        axes[1].set_title('Test Data')

        axes[2].scatter(X_val[:, 0], X_val[:, 1], c=y_val, s=10)
        axes[2].set_xlabel('x1')
        axes[2].set_ylabel('x2')
        axes[2].set_title('Validation Data')

        fig.tight_layout()

    # Train and test DataLoaders
    if gen is None:
        gen = torch.Generator()
    batch_size = 1
    test_data = TensorDataset(X_test, y_test)
    test_loader = DataLoader(test_data, batch_size=len(test_data), shuffle=False, num_workers=0)

    val_data = TensorDataset(X_val, y_val)
    val_loader = DataLoader(val_data, batch_size=len(val_data), shuffle=False, num_workers=0)

    train_data = TensorDataset(X_train, y_train)
    train_loader = DataLoader(train_data, batch_size=batch_size, drop_last=True, shuffle=True, num_workers=0, generator=gen)
    
    return X_test, y_test, X_train, y_train, X_val, y_val, test_loader, train_loader, val_loader, fig


@click.command()
@click.option('--description', required=True, type=str, default='backprop_learned_bias')
@click.option('--show_plot', is_flag=True) 
@click.option('--save_plot', is_flag=True)
@click.option('--interactive', is_flag=True)
@click.option('--export', is_flag=True)
@click.option('--export_file_path', type=click.Path(file_okay=True), default='pkl_data')
@click.option('--seed', type=int, default=2021)
@click.option('--debug', is_flag=True)
@click.option('--num_train_steps', type=int, default=1)
def main(description, show_plot, save_plot, interactive, export, export_file_path, seed, debug, num_train_steps):
    data_split_seed = 0
    network_seed = seed + 1
    data_order_seed = seed + 2
    DEVICE = set_device()
    local_torch_random = torch.Generator()

    num_classes = 4
    if save_plot:
        save_path = "figures"
        svg_save_path = "svg_figures"
        os.makedirs(save_path, exist_ok=True)
        os.makedirs(svg_save_path, exist_ok=True)
    else:
        save_path = None

    X_test, y_test, X_train, y_train, X_val, y_val, test_loader, train_loader, val_loader, data_fig = generate_data(K=num_classes, seed=data_split_seed, gen=local_torch_random, display=show_plot or save_plot)

    def train_and_handle_debug(net, description, lr, criterion, train_loader, test_loader, debug, num_train_steps, num_epochs, device):
        try:
            net.train_model(description, lr, criterion, train_loader, val_loader, debug=debug, num_train_steps=num_train_steps, num_epochs=num_epochs, device=device)
        except AssertionError:
            print(f"{num_train_steps} train steps completed.")
        except Exception as e:
            traceback.print_exc()

    # Train and Test model
    set_seed(network_seed)

    label_dict = {'backprop_learned_bias': 'Backprop Learned Bias',
                'backprop_zero_bias': 'Backprop Zero Bias',
                'backprop_fixed_bias': 'Backprop Fixed Bias',
                'dend_temp_contrast_learned_bias': 'Dendritic Temporal Contrast Learned Bias',
                'dend_temp_contrast_zero_bias': 'Dendritic Temporal Contrast Zero Bias',
                'dend_temp_contrast_fixed_bias': 'Dendritic Temporal Contrast Fixed Bias',
                'ojas_dend_learned_bias': 'Oja\'s Rule Learned Bias',
                'ojas_dend_zero_bias': 'Oja\'s Zero Bias',
                'ojas_dend_fixed_bias': 'Oja\'s Fixed Bias',
                'dend_EI_contrast_learned_bias': 'Dendritic EI Contrast Learned Bias',
                'dend_EI_contrast_zero_bias': 'Dendritic EI Contrast Zero Bias',
                'dend_EI_contrast_fixed_bias': 'Dendritic EI Contrast Fixed Bias'}
    
<<<<<<< HEAD
    lr_dict = {'backprop_learned_bias': 0.1, # screened
               'backprop_zero_bias': 0.26, #screened
               'backprop_fixed_bias': 0.06, # screened
               'dend_temp_contrast_learned_bias': 0.14, #screened
               'dend_temp_contrast_zero_bias': 0.01,#screened
               'dend_temp_contrast_fixed_bias': 0.07,#screened
               'ojas_dend_learned_bias': 0.01,#screened
               'ojas_dend_zero_bias': 0.02, #screened
               'ojas_dend_fixed_bias': 0.04,#screened
=======
    lr_dict = {'backprop_learned_bias': 0.12, # screened
               'backprop_zero_bias': 0.01, 
               'backprop_fixed_bias': 0.09, # screened
               'dend_temp_contrast_learned_bias': 0.13,
               'dend_temp_contrast_zero_bias': 0.01,
               'dend_temp_contrast_fixed_bias': 0.10,
               'ojas_dend_learned_bias': 0.13,
               'ojas_dend_zero_bias': 0.01,
               'ojas_dend_fixed_bias': 0.05,
>>>>>>> f2465a48
               'dend_EI_contrast_learned_bias': 0.11,
               'dend_EI_contrast_zero_bias': 0.010,
               'dend_EI_contrast_fixed_bias': 0.07}

    criterion = "MSELoss"
    num_epochs = 1
    local_torch_random.manual_seed(data_order_seed)
    if "ojas_dend" in description:
        mean_subtract_input = True
    else:
        mean_subtract_input = False
    if "learned_bias" in description:
        use_bias = True
        learn_bias = True
    elif "zero_bias" in description:
        use_bias = False
        learn_bias = False
    elif "fixed_bias" in description:
        use_bias = True
        learn_bias = False
    
    net = Net(nn.ReLU, X_train.shape[1], [128, 32], num_classes, description=description, use_bias=use_bias,
                  learn_bias=learn_bias, lr=lr_dict[description], mean_subtract_input=mean_subtract_input).to(DEVICE)
    
    if debug:
        net.register_hooks()
        train_and_handle_debug(net, description, lr_dict[description], criterion, train_loader, val_loader, debug, num_train_steps, num_epochs, DEVICE)
    else:
        val_acc = net.train_model(description, lr_dict[description], criterion, train_loader, val_loader, debug=debug, num_train_steps=num_train_steps, num_epochs=num_epochs, device=DEVICE)
        test_acc = net.test_model(test_loader, verbose=False, device=DEVICE)

        plot_title = label_dict[description]
        summary_fig = net.display_summary(test_loader, test_acc, title=plot_title, save_path=None, show_plot=False)
        params_fig = net.plot_params(title=plot_title, save_path=None, show_plot=False)

        if save_plot:
            data_fig.savefig(f'{save_path}/data.png', bbox_inches='tight', format='png')
            data_fig.savefig(f'{svg_save_path}/data.svg', bbox_inches='tight', format='svg')
            summary_fig.savefig(f'{save_path}/summary_{description}.png', bbox_inches='tight', format='png')
            summary_fig.savefig(f'{svg_save_path}/summary_{description}.svg', bbox_inches='tight', format='svg')
            params_fig.savefig(f'{save_path}/params_{description}.png', bbox_inches='tight', format='png')
            params_fig.savefig(f'{svg_save_path}/params_{description}.svg', bbox_inches='tight', format='svg')

        if show_plot:
            plt.figure(data_fig.number)
            plt.figure(summary_fig.number)
            plt.figure(params_fig.number)
            plt.show() 
            
    if export:
        os.makedirs(export_file_path, exist_ok=True)
        model_file_path = os.path.join(export_file_path, f"{description}_model.pkl")
        with open(model_file_path, "wb") as f:
            pickle.dump(net, f)
        print(f"Network exported to {model_file_path}")

    if interactive:
        globals().update(locals())


if __name__ == "__main__":
    main(standalone_mode=False)

end_time = time.time()
total_time = end_time - start_time
# print(f"Total execution time: {total_time:.3f} seconds")<|MERGE_RESOLUTION|>--- conflicted
+++ resolved
@@ -928,9 +928,8 @@
                 'dend_EI_contrast_zero_bias': 'Dendritic EI Contrast Zero Bias',
                 'dend_EI_contrast_fixed_bias': 'Dendritic EI Contrast Fixed Bias'}
     
-<<<<<<< HEAD
     lr_dict = {'backprop_learned_bias': 0.1, # screened
-               'backprop_zero_bias': 0.26, #screened
+               'backprop_zero_bias': 0.01, #screened
                'backprop_fixed_bias': 0.06, # screened
                'dend_temp_contrast_learned_bias': 0.14, #screened
                'dend_temp_contrast_zero_bias': 0.01,#screened
@@ -938,17 +937,6 @@
                'ojas_dend_learned_bias': 0.01,#screened
                'ojas_dend_zero_bias': 0.02, #screened
                'ojas_dend_fixed_bias': 0.04,#screened
-=======
-    lr_dict = {'backprop_learned_bias': 0.12, # screened
-               'backprop_zero_bias': 0.01, 
-               'backprop_fixed_bias': 0.09, # screened
-               'dend_temp_contrast_learned_bias': 0.13,
-               'dend_temp_contrast_zero_bias': 0.01,
-               'dend_temp_contrast_fixed_bias': 0.10,
-               'ojas_dend_learned_bias': 0.13,
-               'ojas_dend_zero_bias': 0.01,
-               'ojas_dend_fixed_bias': 0.05,
->>>>>>> f2465a48
                'dend_EI_contrast_learned_bias': 0.11,
                'dend_EI_contrast_zero_bias': 0.010,
                'dend_EI_contrast_fixed_bias': 0.07}
