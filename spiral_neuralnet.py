# Imports
import pathlib
import torch
import numpy as np
import matplotlib.pyplot as plt
import torch.nn as nn
import torch.optim as optim
from torchvision.utils import make_grid
import torchvision.transforms as transforms
from torchvision.datasets import ImageFolder
from torch.utils.data import DataLoader, TensorDataset
from tqdm.auto import tqdm
from IPython.display import display
import random
import pickle
import os
import click

# set_seed() and seed_worker()
def set_seed(seed=None, seed_torch=True, verbose=False):
	"""
	Function that controls randomness. NumPy and random modules must be imported.
  
	Args:
	- seed (Integer): A non-negative integer that defines the random state. Default is `None`.
	- seed_torch (Boolean): If `True` sets the random seed for pytorch tensors, so pytorch module
							must be imported. Default is `True`.
	- verbose (boolean): If True, print seed being used.
  
	Returns:
	  Nothing.
	"""
	if seed is None:
		seed = np.random.choice(2 ** 32)
	random.seed(seed)
	np.random.seed(seed)
	if seed_torch:
		torch.manual_seed(seed)
		torch.cuda.manual_seed_all(seed)
		torch.cuda.manual_seed(seed)
		torch.backends.cudnn.benchmark = False
		torch.backends.cudnn.deterministic = True

	if verbose:
		print(f'Random seed {seed} has been set.')

# In case that `DataLoader` is used
def seed_worker(worker_id):
	"""
	DataLoader will reseed workers following randomness in
	multi-process data loading algorithm.
  
	Args:
	- worker_id (integer): ID of subprocess to seed. 0 means that the data will be loaded in the main process
							Refer: https://pytorch.org/docs/stable/data.html#data-loading-randomness for more details
  
	Returns:
	  Nothing
	"""
	worker_seed = torch.initial_seed() % 2**32
	np.random.seed(worker_seed)
	random.seed(worker_seed)
	
# set_device() to CPU or GPU
def set_device(verbose=False):
	"""
	Set the device. CUDA if available, CPU otherwise
  
	Args:
	- verbose (boolean): If True, print whether GPU is being used.
  
	Returns:
	- Nothing
	"""
	device = "cuda" if torch.cuda.is_available() else "cpu"
	if verbose:
		if device != "cuda":
			print("GPU is not enabled in this notebook")
		else:
			print("GPU is enabled in this notebook")

	return device

# Create spiral dataset
def create_spiral_dataset(K, sigma, N):
	"""
	Function to simulate spiral dataset
  
	Args:
	- K (int): Number of classes
	- sigma (float): Standard deviation
	- N (int): Number of data points
  
	Returns:
	- X (torch.tensor): Spiral data
	- y (torch.tensor): Corresponding ground truth
	"""

	# Initialize t, X, y
	t = torch.linspace(0, 1, N)
	X = torch.zeros(K*N, 2)
	y = torch.zeros(K*N)

	# Create data
	for k in range(K):
		X[k*N:(k+1)*N, 0] = t*(torch.sin(2*np.pi/K*(2*t+k)) + sigma*torch.randn(N))
		X[k*N:(k+1)*N, 1] = t*(torch.cos(2*np.pi/K*(2*t+k)) + sigma*torch.randn(N))
		y[k*N:(k+1)*N] = k

	return X, y

# Net class
class Net(nn.Module):
	"""
	Simulate MLP Network
	"""

	def __init__(self, actv, input_feature_num, hidden_unit_nums, output_feature_num, description=None, use_bias=True, learn_bias=True):
		"""
		Initialize MLP Network parameters
	
		Args:
		- actv (string): Activation function
		- input_feature_num (int): Number of input features
		- hidden_unit_nums (list): Number of units per hidden layer. List of integers
		- output_feature_num (int): Number of output features
		- description (string): Learning rule to use
		- use_bias (boolean): If True, randomly initialize biases. If False, set all biases to 0.
		- learn_bias (boolean): If True, use learning rule to update biases. If False, otherwise.
	
		Returns:
		- Nothing
		"""
		super(Net, self).__init__()
		# Save parameters as self variables 
		self.input_feature_num = input_feature_num
		self.hidden_unit_nums = hidden_unit_nums
		self.output_feature_num = output_feature_num
		self.description = description
		self.use_bias = use_bias
		self.learn_bias = learn_bias

		self.forward_soma_state = {} # states of all layers pre activation
		self.forward_activity = {} # activities of all layers post ReLU
		self.weights = {}
		self.biases = {}
		self.initial_weights = {}
		self.initial_biases = {}
		self.activation_functions = {}
		self.layers = {}

		self.forward_dend_state = {}
		self.backward_dend_state = {}
		self.nudges = {}
		self.backward_activity = {}

		if 'dend_EI_contrast' in self.description:
			self.recurrent_weights = {}

		self.hooked_grads = {}

		layers = []
		prev_size = input_feature_num
		for i, hidden_size in enumerate(hidden_unit_nums):
			layer = nn.Linear(prev_size, hidden_size, bias=use_bias)
			layers.append(layer)
			key = f'H{i+1}'
			self.layers[key] = layer

			self.weights[key] = layer.weight
			if use_bias:
				self.biases[key] = layer.bias
				if not learn_bias:
					layer.bias.requires_grad = False
			else:
				self.biases[key] = torch.zeros(hidden_size)
			self.initial_weights[key] = layer.weight.data.clone()
			self.initial_biases[key] = self.biases[key].data.clone()

			act_layer = actv()
			layers.append(act_layer)
			self.activation_functions[key] = act_layer
			
			prev_size = hidden_size

		out_layer = nn.Linear(prev_size, output_feature_num, bias=use_bias)
		self.layers['Out'] = out_layer
		layers.append(out_layer) # Output state layer
		self.weights['Out'] = out_layer.weight
		if use_bias:
			self.biases['Out'] = out_layer.bias
			if not learn_bias:
				out_layer.bias.requires_grad = False
		else:
			self.biases['Out'] = torch.zeros(output_feature_num)
		self.initial_weights['Out'] = out_layer.weight.data.clone()
		self.initial_biases['Out'] = self.biases['Out'].data.clone()

		last_layer = actv()
		layers.append(last_layer) # ReLU after output state layer
		self.activation_functions['Out'] = last_layer

		self.mlp = nn.Sequential(*layers)

	def forward(self, x, store=True):
		"""
		Simulate forward pass of MLP Network
	
		Args:
		- x (torch.tensor): Input data
		- store (boolean): If True, store intermediate states and activities of each layer
	
		Returns:
		- x (torch.tensor): Output data
		"""
		if store:
			self.forward_activity['Input'] = x.detach().clone()

		for key, layer in self.layers.items():
			x = layer(x)
			if store:
				self.forward_soma_state[key] = x.detach().clone() # Before ReLU
			
			x = self.activation_functions[key](x)

			if store:
				self.forward_activity[key] = x.detach().clone() # After ReLU
		
		return x

	def save_gradients(self, key):
		def hook_fn(module, grad_input, grad_output):
			self.hooked_grads[key] = grad_output[0]
		return hook_fn

	def register_hooks(self):
		for key in self.layers.keys():
			self.layers[key].register_full_backward_hook(self.save_gradients(key))
	
	def test(self, data_loader, device='cpu'):
		"""
		Function to gauge network performance
	
		Args:
		- data_loader (torch.utils.data type): Combines the test dataset and sampler, and provides an iterable over the given dataset.
		- device (string): CUDA/GPU if available, CPU otherwise
	
		Returns:
		- acc (float): Performance of the network
		- total (int): Number of datapoints in the dataloader
		"""
		correct = 0
		total = 0
		for data in data_loader:
			inputs, labels = data
			inputs = inputs.to(device).float()
			labels = labels.to(device).long()

			outputs = self.forward(inputs)
			_, predicted = torch.max(outputs, 1)
			total += labels.size(0)
			correct += (predicted == labels).sum().item()

		acc = 100 * correct / total
		return total, acc
	
	def train_model(self, description, lr, criterion, train_loader, debug=False, num_epochs=1, verbose=False, device='cpu'):
		"""
		Train model with backprop, accumulate loss, evaluate performance. 
	
		Args:
		- lr (float): Learning rate
		- criterion (torch.nn type): Loss function
		- optimizer (torch.optim type): Implements Adam or MSELoss algorithm.
		- train_loader (torch.utils.data type): Combines the train dataset and sampler, and provides an iterable over the given dataset.
		- debug (boolean): If True, stop loop after one train step.
		- num_epochs (int): Number of epochs [default: 1]
		- verbose (boolean): If True, print statistics
		- device (string): CUDA/GPU if available, CPU otherwise
	
		Returns:
		- Nothing
		"""
		self.to(device)
		self.train()
		self.training_losses = []

		# Create dictionaries for train state and activities
		self.forward_soma_state_train_history = {}
		self.forward_activity_train_history = {} 
		self.forward_activity_train_history['Input'] = []
		for key, layer in self.layers.items():
			self.forward_soma_state_train_history[key] = []
			self.forward_activity_train_history[key] = []

		self.train_labels = []

		for epoch in tqdm(range(num_epochs)):  # Loop over the dataset multiple times
			for i, data in enumerate(train_loader, 0):
				# Get the inputs; data is a list of [inputs, labels]
				inputs, labels = data
				inputs = inputs.to(device).float()
				labels = labels.to(device).long()

				# forward pass
				outputs = self.forward(inputs)

				# Store forward state and activity info
				self.forward_activity_train_history['Input'].append(self.forward_activity['Input'])
				for key, layer in self.layers.items():
					self.forward_soma_state_train_history[key].append(self.forward_soma_state[key])
					self.forward_activity_train_history[key].append(self.forward_activity[key])

				# Decide criterion function
				criterion_function = eval(f"nn.{criterion}()")
				if criterion == "MSELoss":
					targets = torch.zeros((inputs.shape[0], self.output_feature_num))
					for row in range(len(labels)):
						col = labels[row].int()
						targets[row][col] = 1
					loss = criterion_function(outputs, targets)
				elif criterion == "CrossEntropyLoss":
					loss = criterion_function(outputs, labels)
					
				self.train_labels.append(labels)

				# Choose learning rule
				if 'backprop' in description:
					self.train_backprop(loss, lr)
				elif 'dend' in description:
					self.train_dend(description, targets, lr)

				# Track losses
				self.training_losses.append(loss.item())

				# Stop after one train step
				if debug:
					assert False

		# Squeeze all state and activity tensors
		for key, layer in self.layers.items():
			self.forward_soma_state_train_history[key] = torch.stack(self.forward_soma_state_train_history[key]).squeeze()
			self.forward_activity_train_history[key] = torch.stack(self.forward_activity_train_history[key]).squeeze()
		self.train_labels = torch.stack(self.train_labels)
		
		self.eval()

		train_total, train_acc = self.test(train_loader, device)
		self.train_acc = train_acc

		# Store final weights and biases
		self.final_weights = {}
		self.final_biases = {}
		for key, layer in self.layers.items():
			self.final_weights[key] = layer.weight.data.clone()
			self.final_biases[key] = self.biases[key].data.clone()

		if verbose:
			print(f'\nAccuracy on the {train_total} training samples: {train_acc:0.2f}')

		return train_acc
	
	def train_backprop(self, loss, lr):
		optimizer = optim.SGD(self.parameters(), lr=lr)
		optimizer.zero_grad()
		loss.backward()
		optimizer.step()

	def ReLU_derivative(self, x):
		output = torch.ones_like(x)
		indexes = torch.where(x <= 0)
		output[indexes] = 0
		return output

	def backward_dend_temp_contrast(self, targets):
		prev_layer = None
		reverse_layers = list(self.layers.keys())[::-1]

		for layer in reverse_layers:
			if layer == 'Out':
				self.nudges[layer] = (2.0 / self.output_feature_num) * self.ReLU_derivative(self.forward_soma_state[layer]) * (targets - self.forward_activity['Out'])
			else:
				self.forward_dend_state[layer] = self.forward_activity[prev_layer] @ self.weights[prev_layer]
				self.backward_dend_state[layer] = self.backward_activity[prev_layer] @ self.weights[prev_layer]
				self.nudges[layer] = self.ReLU_derivative(self.forward_soma_state[layer]) * (self.backward_dend_state[layer] - self.forward_dend_state[layer])

			self.backward_activity[layer] = self.activation_functions[layer](self.forward_soma_state[layer] + self.nudges[layer])
			prev_layer = layer

	def step_dend_temp_contrast(self, lr):
		'''
		Step function for Dendritic Temporal Contrast.

		Args:
		- lr (float): Learning rate

		Return:
		- Nothing
		'''
		# add beta scalars?

		with torch.no_grad():
			prev_layer = 'Input'
			for layer in self.layers.keys():
				self.weights[layer].data += lr * torch.outer(self.nudges[layer].squeeze(), self.forward_activity[prev_layer].squeeze())
				
				if self.use_bias and self.learn_bias:
					self.biases[layer].data += lr * self.nudges[layer].squeeze()
				prev_layer = layer

	def step_ojas(self, lr):

		with torch.no_grad():
			prev_layer = 'Input'
			for layer in self.layers.keys():
				self.weights[layer].data += lr * torch.outer(self.nudges[layer].squeeze(), self.forward_activity[prev_layer].squeeze())
				if self.use_bias and self.learn_bias:
					self.biases[layer].data += lr * self.nudges[layer].squeeze()
				prev_layer = layer

	def backward_dend_EI_contrast(self, targets):
		prev_layer = None
		reverse_layers = list(self.layers.keys())[::-1]

		for layer in reverse_layers:
			if layer == 'Out':
				self.nudges[layer] = (2.0 / self.output_feature_num) * self.ReLU_derivative(self.forward_soma_state[layer]) * (targets - self.forward_activity['Out'])

	def step_dend_EI_contrast(self):
		pass

	def train_dend(self, description, targets, lr):
		'''
		Wrapper function for training models with dendritic learning rules.

		Args:
		- targets (torch tensor): Target activities for output neurons
		- lr (float): Learning rate 

		Returns:
		- Nothing
		'''
		self.eval()
		if 'dend_temp_contrast' in description:
			self.backward_dend_temp_contrast(targets)
			self.step_dend_temp_contrast(lr)
		elif 'oja' in description:
			self.backward_dend_temp_contrast(targets)
<<<<<<< HEAD
			self.step_ojas_Rule(lr)
=======
			self.step_ojas(lr)
>>>>>>> f4655b7d
		elif 'dend_EI_contrast' in description:
			pass

	def test_model(self, test_loader, verbose=True, device='cpu'):
		'''
		Evaluate performance

		Args:
		- test_loader (torch.utils.data type): Combines the test dataset and sampler, and provides an iterable over the given dataset.
		- verbose (boolean): If True, print statistics
		- device (string): CUDA/GPU if available, CPU otherwise

		Returns:
		- Nothing
		'''
		self.to(device)
		test_total, test_acc = self.test(test_loader, device)

		if verbose: 
			print(f'Accuracy on the {test_total} testing samples: {test_acc:0.2f}\n')
		
		self.test_acc = test_acc
		return test_acc
	
	def get_decision_map(self, X_test, y_test, K, DEVICE='cpu', M=500, eps=1e-3):
		"""
		Helper function to plot decision map
	
		Args:
		- X_test (torch.tensor): Test data
		- y_test (torch.tensor): Labels of the test data
		- DEVICE (cpu or gpu): Device type
		- M (int): Size of the constructed tensor with meshgrid
		- eps (float): Decision threshold
	
		Returns:
		- Nothing
		"""
		X_all = sample_grid()
		y_pred = self.forward(X_all.to(DEVICE), store=False).cpu()

		decision_map = torch.argmax(y_pred, dim=1)

		for i in range(len(X_test)):
			indices = (X_all[:, 0] - X_test[i, 0])**2 + (X_all[:, 1] - X_test[i, 1])**2 < eps
			decision_map[indices] = (K + y_test[i]).long()

		decision_map = decision_map.view(M, M)

		return decision_map.T

	def display_summary(self, test_loader, test_acc, title=None):
		'''
		Display network summary

		Args:
		- test_loader (torch.utils.data type): Combines the test dataset and sampler, and provides an iterable over the given dataset.
		- test_acc (int): Accuracy of model after testing.
		- title (string): Title of model based on description.

		Returns:
		- Nothing
		'''

		inputs, labels = next(iter(test_loader))

		class_averaged_activity = {}
		sorted_indices_layers = {}
		for key, activity in self.forward_activity.items():
			this_class_averaged_activity = torch.empty((self.output_feature_num, self.forward_activity[key].shape[1]))
			for label in torch.arange(self.output_feature_num):
				indexes = torch.where(labels == label)
				this_class_averaged_activity[label,:] = torch.mean(activity[indexes], dim=0)

			max_indices = this_class_averaged_activity.argmax(dim=0)
			if key == 'Out':
				this_sorted_indices = torch.arange(self.output_feature_num)
			else:
				this_sorted_indices = max_indices.argsort()

			class_averaged_activity[key] = this_class_averaged_activity
			sorted_indices_layers[key] = this_sorted_indices

		num_layers = len(self.hidden_unit_nums)+1
		fig, axes = plt.subplots(nrows=2, ncols=num_layers, figsize=(3*num_layers, 6))

		for i, key in enumerate(self.layers):
			this_class_averaged_activity = class_averaged_activity[key]
			this_sorted_indices = sorted_indices_layers[key]
			imH = axes[0][i].imshow(this_class_averaged_activity[:,this_sorted_indices].T, aspect='auto', interpolation='none')
			if key == 'Out':
				axes[0][i].set_title(f'Output Layer')
				axes[0][i].set_yticks(range(this_class_averaged_activity.shape[1]))
				axes[0][i].set_yticklabels(range(this_class_averaged_activity.shape[1]))
			else:
				axes[0][i].set_title(f'Hidden Layer {i+1}')
			axes[0][i].set_xlabel('Label')
			axes[0][i].set_ylabel('Neuron')
			fig.colorbar(imH, ax=axes[0][i])

			axes[0][i].set_xticks(range(this_class_averaged_activity.shape[0]))
			axes[0][i].set_xticklabels(range(this_class_averaged_activity.shape[0]))

		axes[1][0].plot(self.training_losses, label=f"Test Accuracy: {test_acc}")
		axes[1][0].set_xlabel('Train Steps')
		axes[1][0].set_ylabel('Training Loss')
		axes[1][0].legend(loc='best', frameon=False)

		map = self.get_decision_map(inputs, labels, self.output_feature_num)

		axes[1][1].imshow(map, extent=[-2, 2, -2, 2], cmap='jet', origin='lower')
		axes[1][1].set_xlabel('x1')
		axes[1][1].set_ylabel('x2')
		axes[1][1].set_title('Predictions')

		for j in range(2,num_layers):
			axes[1][j].axis('off')

		if title is not None:
			fig.suptitle(f'Class Averaged Activity - {title}')
		else:
			fig.suptitle('Class Averaged Activity')

		fig.tight_layout()
		fig.show()

	def plot_params(self, title=None):
		'''
		Plot initial and final weights and biases for all layers.

		Args:
		- title (string): Title of model based on description.

		Returns:
		- Nothing
		'''

		num_layers = len(self.layers)
		fig, axes = plt.subplots(nrows=2, ncols=num_layers, figsize=(3*num_layers, 6))

		for i, key in enumerate(self.layers):
			iw = self.initial_weights[key].flatten()
			fw = self.final_weights[key].flatten()

			axes[0][i].hist([iw, fw], bins=30, label=['Initial Weights', 'Final Weights'])

			if key == 'Out':
				axes[0][i].set_title('Output Layer')
			else:
				axes[0][i].set_title(f'Hidden Layer {i+1}')

			if i == 0:
				axes[0][0].legend()
				axes[0][0].set_ylabel(f'Weights\nFrequency')
			axes[0][i].set_xlabel("Weight Value")


			ib = self.initial_biases[key].flatten()
			fb = self.final_biases[key].flatten()

			axes[1][i].hist([ib, fb], bins=30, label=['Initial Biases', 'Final Biases'])

			if key == 'Out':
				axes[1][i].set_title('Output Layer')
			else:
				axes[1][i].set_title(f'Hidden Layer {i+1}')

			if i == 0:
				axes[1][0].legend()
				axes[1][0].set_ylabel(f'Biases\nFrequency')
			axes[1][i].set_xlabel("Bias Value")				
			
		if title is not None:
			fig.suptitle(title)
		fig.tight_layout()
		fig.show()


def sample_grid(M=500, x_max=2.0):
	"""
	Helper function to simulate sample meshgrid
  
	Args:
	- M (int): Size of the constructed tensor with meshgrid
	- x_max (float): Defines range for the set of points
  
	Returns:
	- X_all (torch.tensor): Concatenated meshgrid tensor
	"""
	ii, jj = torch.meshgrid(torch.linspace(-x_max, x_max, M),
							torch.linspace(-x_max, x_max, M),
							indexing="ij")
	X_all = torch.cat([ii.unsqueeze(-1),
					   jj.unsqueeze(-1)],
					  dim=-1).view(-1, 2)
	return X_all

def generate_data(K=4, sigma=0.16, N=1000, seed=None, gen=None, display=True):
	'''
	Generate spiral dataset for training and testing a neural network.

	Args:
	- K (int): Number of classes in the dataset. Default is 4.
	- sigma (float): Standard deviation of the spiral dataset. Default is 0.16.
	- N (int): Number of samples in the dataset. Default is 1000.
	- seed (int): Seed value for reproducibility. Default is None.
	- gen (torch.Generator): Generator object for random number generation. Default is None.
	- display (bool): Whether to display a scatter plot of the dataset. Default is True.

	Returns:
	- X_test (torch.Tensor): Test input data.
	- y_test (torch.Tensor): Test target data.
	- X_train (torch.Tensor): Train input data.
	- y_train (torch.Tensor): Train target data.
	- test_loader (torch.utils.data.DataLoader): DataLoader for test data.
	- train_loader (torch.utils.data.DataLoader): DataLoader for train data.
	'''

	# Set seed for reproducibility
	if seed is not None:
		torch.manual_seed(seed)
	
	# Spiral Data Set graph
	X, y = create_spiral_dataset(K, sigma, N)
	
	num_samples = X.shape[0]
	# Shuffle data
	shuffled_indices = torch.randperm(num_samples)   # Get indices to shuffle data, could use torch.randperm
	X = X[shuffled_indices]
	y = y[shuffled_indices]

	# Split data into train/test
	test_size = int(0.2 * num_samples)    # Assign test datset size using 20% of samples
	X_test = X[:test_size]
	y_test = y[:test_size]
	X_train = X[test_size:]
	y_train = y[test_size:]

	if display:
		fig, axes = plt.subplots(nrows=1, ncols=2, figsize=(8, 4))
		axes[0].scatter(X[:, 0], X[:, 1], c = y, s=10)
		axes[0].set_xlabel('x1')
		axes[0].set_ylabel('x2')
		axes[0].set_title('Train Data')

		axes[1].scatter(X_test[:, 0], X_test[:, 1], c=y_test, s=10)
		axes[1].set_xlabel('x1')
		axes[1].set_ylabel('x2')
		axes[1].set_title('Test Data')

		fig.tight_layout()
		fig.show()

	# Train and test DataLoaders
	if gen is None:
		gen = torch.Generator()
	batch_size = 1
	test_data = TensorDataset(X_test, y_test)
	test_loader = DataLoader(test_data, batch_size=len(test_data), shuffle=False, num_workers=0,
							worker_init_fn=seed_worker, generator=gen)
	train_data = TensorDataset(X_train, y_train)
	train_loader = DataLoader(train_data, batch_size=batch_size, drop_last=True, shuffle=True, num_workers=0,
							worker_init_fn=seed_worker, generator=gen)
	
	return X_test, y_test, X_train, y_train, test_loader, train_loader


@click.command()
@click.option('--description', required=True, type=str, default='backprop_learned_bias')
@click.option('--plot', is_flag=True)
@click.option('--interactive', is_flag=True)
@click.option('--export', is_flag=True)
@click.option('--export_file_path', type=click.Path(file_okay=True), default='data/spiralNet_exported_model_data.pkl')
@click.option('--seed', type=int, default=2021)
@click.option('--debug', is_flag=True)
def main(description, plot, interactive, export, export_file_path, seed, debug):
	data_split_seed = seed
	network_seed = seed + 1
	data_order_seed = seed + 2
	DEVICE = set_device()
	local_torch_random = torch.Generator()

	num_classes = 4
	X_test, y_test, X_train, y_train, test_loader, train_loader = generate_data(K=num_classes, seed=data_split_seed, gen=local_torch_random, display=plot)

	def train_and_handle_debug(net, description, lr, criterion, train_loader, debug, num_epochs, device):
		try: 
			net.train_model(description, lr, criterion, train_loader, debug, num_epochs=num_epochs, device=device)
		except AssertionError:
			print("One train step completed.")
		except Exception as e:
			print(f"An error occurred: {e}")

	# Train and Test model
	set_seed(network_seed)

	label_dict = {'backprop_learned_bias': 'Backprop Learned Bias',
				'backprop_zero_bias': 'Backprop Zero Bias',
			   	'backprop_fixed_bias': 'Backprop Fixed Bias',
				'dend_temp_contrast_learned_bias': 'Dendritic Temporal Contrast Learned Bias',
			   	'dend_temp_contrast_zero_bias': 'Dendritic Temporal Contrast Zero Bias', 
			   	'dend_temp_contrast_fixed_bias': 'Dendritic Temporal Contrast Fixed Bias',
				'ojas_dend_learned_bias': 'Ojas Rule Learned Bias',
				'ojas_dend_zero_bias': 'Ojas Zero Bias',
				'ojas_dend_fixed_bias': 'Ojas Fixed Bias',}
	
	lr_dict = {'backprop_learned_bias': 0.11,
			   'backprop_zero_bias': 0.01,
			   'backprop_fixed_bias': 0.08,
			   'dend_temp_contrast_learned_bias': 0.13,
			   'dend_temp_contrast_zero_bias': 0.01,
			   'dend_temp_contrast_fixed_bias': 0.10,
			   'ojas_dend_learned_bias': 0.13,
			   'ojas_dend_zero_bias': 0.01,
			   'ojas_dend_fixed_bias': 0.10}
	
	criterion = "MSELoss"
	num_epochs = 2
	local_torch_random.manual_seed(data_order_seed)

	if "backprop" in description: 
		if description == 'backprop_learned_bias':
			net = Net(nn.ReLU, X_train.shape[1], [128, 32], num_classes, description=description, use_bias=True, learn_bias=True).to(DEVICE)
		elif description == 'backprop_zero_bias':
			net = Net(nn.ReLU, X_train.shape[1], [128, 32], num_classes, description=description, use_bias=False, learn_bias=False).to(DEVICE)
		elif description == 'backprop_fixed_bias':
			net = Net(nn.ReLU, X_train.shape[1], [128, 32], num_classes, description=description, use_bias=True, learn_bias=False).to(DEVICE)
		
	elif "dend_temp_contrast" in description:
		if description == "dend_temp_contrast_learned_bias":
			net = Net(nn.ReLU,  X_train.shape[1], [128, 32], num_classes, description=description, use_bias=True, learn_bias=True).to(DEVICE)
		elif description == "dend_temp_contrast_zero_bias":
			net = Net(nn.ReLU,  X_train.shape[1], [128, 32], num_classes, description=description, use_bias=False, learn_bias=False).to(DEVICE)
		elif description == "dend_temp_contrast_fixed_bias":
			net = Net(nn.ReLU, X_train.shape[1], [128, 32], num_classes, description=description, use_bias=True, learn_bias=False).to(DEVICE)

	elif "ojas" in description:
		if description == "ojas_dend_learned_bias":
			net = Net(nn.ReLU, X_train.shape[1],[128, 32], num_classes, description= description, use_bias=True, learn_bias=True).to(DEVICE)
		elif description == "ojas_dend_zero_bias":
			net = Net(nn.ReLU, X_train.shape[1], [128,32], num_classes, description= description, use_bias=False, learn_bias=False).to(DEVICE)
		elif description == "ojas_dend_fixed_bias":
			net = Net(nn.ReLU, X_train.shape[1],[128, 32], num_classes, description= description, use_bias=True, learn_bias=False).to(DEVICE)

	if debug:
		net.register_hooks()
		train_and_handle_debug(net, description, lr_dict[description], criterion, train_loader, debug, num_epochs, DEVICE)
	else:
		net.train_model(description, lr_dict[description], criterion, train_loader, debug=debug, num_epochs=num_epochs, device=DEVICE)

	test_acc = net.test_model(test_loader, verbose=False, device=DEVICE)

	if plot:
		net.display_summary(test_loader, test_acc,  title=label_dict[description])
		if not debug:
			net.plot_params(title=label_dict[description])
		plt.show()

	if export:
		if os.path.isfile(export_file_path):
			with open(export_file_path, "rb") as f:
				model_data_dict = pickle.load(f)
		else:
			model_data_dict = {}
		model_data_dict[description] = net
		with open(export_file_path, "wb") as f:
			pickle.dump(model_data_dict, f)
		print(f"Network exported to {export_file_path}")

	if interactive:
		globals().update(locals())


if __name__ == "__main__":
	main(standalone_mode=False)<|MERGE_RESOLUTION|>--- conflicted
+++ resolved
@@ -446,11 +446,7 @@
 			self.step_dend_temp_contrast(lr)
 		elif 'oja' in description:
 			self.backward_dend_temp_contrast(targets)
-<<<<<<< HEAD
-			self.step_ojas_Rule(lr)
-=======
 			self.step_ojas(lr)
->>>>>>> f4655b7d
 		elif 'dend_EI_contrast' in description:
 			pass
 
