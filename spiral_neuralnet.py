# Imports
import torch
import numpy as np
import matplotlib.pyplot as plt
import torch
import torch.nn as nn
import torch.optim as optim
from torch.utils.data import DataLoader, TensorDataset
from tqdm.autonotebook import tqdm
import random
import pickle
import sys
import os
from os import cpu_count
import click
import multiprocessing
from joblib import Parallel, delayed
import traceback
import time


# set_seed() and seed_worker()
def set_seed(seed=None, seed_torch=True, verbose=False):
    """
    Function that controls randomness. NumPy and random modules must be imported.
  
    Args:
    - seed (Integer): A non-negative integer that defines the random state. Default is `None`.
    - seed_torch (Boolean): If `True` sets the random seed for pytorch tensors, so pytorch module
                            must be imported. Default is `True`.
    - verbose (boolean): If True, print seed being used.
  
    Returns:
      Nothing.
    """
    if seed is None:
        seed = np.random.choice(2 ** 32)
    random.seed(seed)
    np.random.seed(seed)
    if seed_torch:
        torch.manual_seed(seed)
        torch.cuda.manual_seed_all(seed)
        torch.cuda.manual_seed(seed)
        torch.backends.cudnn.benchmark = False
        torch.backends.cudnn.deterministic = True

    if verbose:
        print(f'Random seed {seed} has been set.')

# In case that `DataLoader` is used
def seed_worker(worker_id):
    """
    DataLoader will reseed workers following randomness in
    multi-process data loading algorithm.
  
    Args:
    - worker_id (integer): ID of subprocess to seed. 0 means that the data will be loaded in the main process
                            Refer: https://pytorch.org/docs/stable/data.html#data-loading-randomness for more details
  
    Returns:
      Nothing
    """
    worker_seed = torch.initial_seed() % 2**32
    np.random.seed(worker_seed)
    random.seed()
    
# set_device() to CPU or GPU
def set_device(verbose=False):
    """
    Set the device. CUDA if available, CPU otherwise
  
    Args:
    - verbose (boolean): If True, print whether GPU is being used.
  
    Returns:
    - Nothing
    """
    device = "cuda" if torch.cuda.is_available() else "cpu"
    if verbose:
        if device != "cuda":
            print("GPU is not enabled in this notebook")
        else:
            print("GPU is enabled in this notebook")

    return device

# Create spiral dataset
def create_spiral_dataset(K, sigma, N):
    """
    Function to simulate spiral dataset
  
    Args:
    - K (int): Number of classes
    - sigma (float): Standard deviation
    - N (int): Number of data points
  
    Returns:
    - X (torch.tensor): Spiral data
    - y (torch.tensor): Corresponding ground truth
    """

    # Initialize t, X, y
    t = torch.linspace(0, 1, N)
    X = torch.zeros(K*N, 2)
    y = torch.zeros(K*N)

    # Create data
    for k in range(K):
        X[k*N:(k+1)*N, 0] = t*(torch.sin(2*np.pi/K*(2*t+k)) + sigma*torch.randn(N))
        X[k*N:(k+1)*N, 1] = t*(torch.cos(2*np.pi/K*(2*t+k)) + sigma*torch.randn(N))
        y[k*N:(k+1)*N] = k

    return X, y


# Net class
class Net(nn.Module):
    """
    Simulate MLP Network
    """

    def __init__(self, actv, input_feature_num, hidden_unit_nums, output_feature_num, lr, extra_params=None,
                 description=None, use_bias=True, learn_bias=True, mean_subtract_input=False, seed=0):
        """
        Initialize MLP Network parameters
    
        Args:
        - actv (string): Activation function
        - input_feature_num (int): Number of input features
        - hidden_unit_nums (list): Number of units per hidden layer. List of integers
        - output_feature_num (int): Number of output features
        - lr (float): Learning rate
        - description (string): Learning rule to use
        - use_bias (boolean): If True, randomly initialize biases. If False, set all biases to 0.
        - learn_bias (boolean): If True, use learning rule to update biases. If False, otherwise.
        - mean_subtract_input (boolean): If True, forward method mean subtracts input before computing output
        Returns:
        - Nothing
        """
        super(Net, self).__init__()

        torch.manual_seed(seed)

        self.input_feature_num = input_feature_num
        self.hidden_unit_nums = hidden_unit_nums
        self.output_feature_num = output_feature_num
        self.description = description
        self.use_bias = use_bias
        self.learn_bias = learn_bias
        self.mean_subtract_input = mean_subtract_input
        self.lr = lr
        self.extra_params = extra_params

        self.forward_soma_state = {} # states of all layers pre activation
        self.forward_activity = {} # activities of all layers post ReLU
        if self.mean_subtract_input:
            self.forward_activity_mean_subtracted = {}
        self.weights = {}
        self.biases = {}
        self.initial_weights = {}
        self.initial_biases = {}
        self.activation_functions = {}
        self.layers = {}

        self.forward_dend_state = {}
        self.backward_dend_state = {}
        self.nudges = {}
        self.backward_activity = {}
        
        self.recurrent_layers = {}
        self.recurrent_weights = {}
        if 'EI' in self.description:
            for i, num in enumerate(self.hidden_unit_nums):
                layer = f'H{i+1}'
                self.recurrent_layers[layer] = nn.Linear(num, num, bias=False)
                self.recurrent_weights[layer] = self.recurrent_layers[layer].weight
        if 'ojas' in self.description:
            self.running_average_len = 600

        self.hooked_grads = {}

        layers = []
        prev_size = input_feature_num
        for i, hidden_size in enumerate(hidden_unit_nums):
            layer = nn.Linear(prev_size, hidden_size, bias=use_bias)
            layers.append(layer)
            key = f'H{i+1}'
            self.layers[key] = layer

            self.weights[key] = layer.weight
            if use_bias:
                self.biases[key] = layer.bias
                if not learn_bias:
                    layer.bias.requires_grad = False
            else:
                self.biases[key] = torch.zeros(hidden_size)
            self.initial_weights[key] = layer.weight.data.clone()
            self.initial_biases[key] = self.biases[key].data.clone()

            act_layer = actv()
            layers.append(act_layer)
            self.activation_functions[key] = act_layer
            
            prev_size = hidden_size

        out_layer = nn.Linear(prev_size, output_feature_num, bias=use_bias)
        self.layers['Out'] = out_layer
        layers.append(out_layer) # Output state layer
        self.weights['Out'] = out_layer.weight
        if use_bias:
            self.biases['Out'] = out_layer.bias
            if not learn_bias:
                out_layer.bias.requires_grad = False
        else:
            self.biases['Out'] = torch.zeros(output_feature_num)
        self.initial_weights['Out'] = out_layer.weight.data.clone()
        self.initial_biases['Out'] = self.biases['Out'].data.clone()

        last_layer = actv()
        layers.append(last_layer) # ReLU after output state layer
        self.activation_functions['Out'] = last_layer

        self.mlp = nn.Sequential(*layers)

        if 'backprop' in self.description:
            self.optimizer = optim.SGD(self.parameters(), lr=self.lr)

    def forward(self, x, store=True, testing=True,):
        """
        Simulate forward pass of MLP Network
    
        Args:
        - x (torch.tensor): Input data
        - store (boolean): If True, store intermediate states and activities of each layer
        - test (boolean): If True, expect full batch to be contained in x
    
        Returns:
        - x (torch.tensor): Output data
        """
        if store:
            self.forward_activity['Input'] = x.detach().clone()
        
        if self.mean_subtract_input:
            if not testing:
                if self.forward_activity_train_history['Input']:
                    x = x - torch.mean(torch.stack(self.forward_activity_train_history['Input'][-self.running_average_len:]), dim=0)
                    self.forward_activity_mean_subtracted['Input'] = x.detach().clone()
                else:
                    self.forward_activity_mean_subtracted['Input'] = x.detach().clone()
            else:
                x = x - torch.mean(x, dim=0)
                self.forward_activity_mean_subtracted['Input'] = x.detach().clone()
        
        for key, layer in self.layers.items():
            x = layer(x)
            if store:
                self.forward_soma_state[key] = x.detach().clone() # Before ReLU
            
            x = self.activation_functions[key](x)

            if store:
                self.forward_activity[key] = x.detach().clone() # After ReLU
            
            if self.mean_subtract_input:
                if not testing:
                    if self.forward_activity_train_history[key]:
                        x = x - torch.mean(torch.stack(self.forward_activity_train_history[key][-self.running_average_len:]), dim=0)
                        self.forward_activity_mean_subtracted[key] = x.detach().clone()
                    else:
                        self.forward_activity_mean_subtracted[key] = x.detach().clone()
                else:
                    x = x - torch.mean(x, dim=0)
                    self.forward_activity_mean_subtracted[key] = x.detach().clone()


        return x

    def save_gradients(self, key):
        def hook_fn(module, grad_input, grad_output):
            self.hooked_grads[key] = grad_output[0]
        return hook_fn

    def register_hooks(self):
        for key in self.layers.keys():
            self.layers[key].register_full_backward_hook(self.save_gradients(key))
    
    def test(self, data_loader, device='cpu', store=True, testing=True):
        """
        Function to gauge network performance
    
        Args:
        - data_loader (torch.utils.data type): Combines the test dataset and sampler, and provides an iterable over the given dataset
        - device (string): CUDA/GPU if available, CPU otherwise
    
        Returns:
        - total (int): Number of datapoints in the dataloader
        - acc (float): Performance of the network
        """
        correct = 0
        total = 0
        for data in data_loader:
            inputs, labels = data
            inputs = inputs.to(device).float()
            labels = labels.to(device).long()
            outputs = self.forward(inputs, store=store, testing=True)
            _, predicted = torch.max(outputs, 1)
            if store:
                self.test_labels = labels
                self.predicted_labels = predicted
            total += labels.size(0)
            correct += (predicted == labels).sum().item()

        acc = 100 * correct / total
        return total, acc
    
    def reinit(self):
        self.training_losses = []
        
        self.train_accuracy = []
        self.train_steps_list = []
        self.avg_loss = []
        
        self.forward_soma_state_train_history = {}
        self.forward_activity_train_history = {}
        self.backward_activity_train_history = {}
        if self.mean_subtract_input:
            self.forward_activity_mean_subtracted_train_history = {}
        self.forward_dend_state_train_history = {}
        self.backward_dend_state_train_history = {}
        self.nudges_train_history = {}
        self.weights_train_history = {}
        self.biases_train_history = {}
        self.recurrent_weights_train_history = {}
        self.forward_activity_train_history['Input'] = []
        if self.mean_subtract_input:
            self.forward_activity_mean_subtracted_train_history['Input'] = []
        for key in self.layers:
            self.forward_soma_state_train_history[key] = []
            self.forward_activity_train_history[key] = []
            if self.mean_subtract_input:
                self.forward_activity_mean_subtracted_train_history[key] = []
            self.backward_activity_train_history[key] = []
            self.forward_dend_state_train_history[key] = []
            self.backward_dend_state_train_history[key] = []
            self.nudges_train_history[key] = []
            self.weights_train_history[key] = []
            self.recurrent_weights_train_history[key] = []
            if self.use_bias or self.learn_bias:
                self.biases_train_history[key] = []
        
        self.train_labels = []
        self.predicted_labels = []
    
    def train_model(self, description, train_loader, val_loader, debug=False, num_train_steps=None, num_epochs=1,
                    verbose=False, device='cpu', status_bar=True):
        """
        Train model with backprop, accumulate loss, evaluate performance
    
        Args:
        - description (string): Description of model to train
        - train_loader (torch.utils.data type): Combines the train dataset and sampler, and provides an iterable over the given dataset
        - val_loader (torch.utils.data type): Contains a validation dataset as a single batch
        - debug (boolean): If True, enters debug mode.
        - num_train_steps (int): Stops train loop after specified number of steps
        - num_epochs (int): Number of epochs [default: 1]
        - verbose (boolean): If True, print statistics
        - device (string): CUDA/GPU if available, CPU otherwise
        - status_bar: bool

        Returns:
        - val_acc (int): Accuracy of model on train data
        """
        self.to(device)
        self.train()
        self.reinit()
        train_step = 0
        criterion_function = eval(f"nn.MSELoss()")
        if status_bar:
            train_loader_iter = tqdm(train_loader)
        else:
            train_loader_iter = train_loader

        for epoch in range(num_epochs):  # Loop over the dataset multiple times
            for data in train_loader_iter:
                # Get the inputs; data is a list of [input, label]
                input, label = data
                input = input.to(device).float()
                label = label.to(device).long()

                self.train_labels.append(label.item())

                # forward pass
                outputs = self.forward(input, testing=False)
                _, predicted = torch.max(outputs, 1)
                targets = torch.eye(self.output_feature_num)[label]

                self.predicted_labels.append(predicted)

                loss = criterion_function(outputs, targets)

                # Track losses
                self.training_losses.append(loss.item())

                if train_step % 100 == 0:
                    correct = (torch.tensor(self.predicted_labels[-100:]) == torch.tensor(self.train_labels[-100:])).sum().item()
                    acc = correct
                    self.train_accuracy.append(acc)
                    self.train_steps_list.append(train_step) 
                    self.avg_loss.append(torch.mean(torch.tensor(self.training_losses[-100:])))                 
                
                # Choose learning rule
                if 'backprop' in description:
                    self.train_backprop(loss)
                elif 'dend' in description:
                    self.train_dend(description, targets)
                
                self.store_train_history()
                
                # Stop after one certain number of train step
                train_step += 1
                if num_train_steps is not None:
                    if train_step == num_train_steps:
                        assert False

        self.stack_train_history()
        
        self.eval()

        val_total, val_acc = self.test(val_loader, device, testing=True)
        self.val_acc = val_acc
        self.final_loss = self.training_losses[-1]

        # Store final weights and biases
        self.final_weights = {}
        self.final_biases = {}
        for key, layer in self.layers.items():
            self.final_weights[key] = layer.weight.data.clone()
            self.final_biases[key] = self.biases[key].data.clone()

        if verbose:
            print(f'\nAccuracy on the {val_total} training samples: {val_acc:0.2f}')

        return val_acc

    def ReLU_derivative(self, x):
        output = torch.ones_like(x)
        indexes = torch.where(x <= 0)
        output[indexes] = 0
        return output

    def train_backprop(self, loss):
        self.optimizer.zero_grad()
        loss.backward()
        self.optimizer.step()

    def backward_dend_temp_contrast(self, targets):
        with torch.no_grad():
            prev_layer = None
            reverse_layers = list(self.layers.keys())[::-1]
            
            for layer in reverse_layers:
                if layer == 'Out':
                    self.nudges[layer] = (2.0 / self.output_feature_num) * self.ReLU_derivative(
                        self.forward_soma_state[layer]) * (targets - self.forward_activity['Out'])  # the ReLU derivative term is dA/dz
                    self.nudges_train_history[layer].append(self.nudges[layer])
                else:
                    self.forward_dend_state[layer] = self.forward_activity[prev_layer] @ self.weights[prev_layer]
                    self.backward_dend_state[layer] = self.backward_activity[prev_layer] @ self.weights[prev_layer]
                    self.nudges[layer] = self.ReLU_derivative(self.forward_soma_state[layer]) * (
                            self.backward_dend_state[layer] - self.forward_dend_state[layer])
                    self.forward_dend_state_train_history[layer].append(self.nudges[layer])
                    self.backward_dend_state_train_history[layer].append(self.backward_dend_state[layer])
                    self.nudges_train_history[layer].append(self.nudges[layer])
                
                self.backward_activity[layer] = self.activation_functions[layer](self.forward_soma_state[layer] + self.nudges[layer])
                prev_layer = layer

    def step_dend_temp_contrast(self):
        with torch.no_grad():
            lr = self.lr
            with torch.no_grad():
                prev_layer = 'Input'
                for layer in self.layers.keys():
                    self.weights[layer].data += lr * torch.outer(self.nudges[layer].squeeze(),
                                                                self.forward_activity[prev_layer].squeeze())
                    if self.use_bias and self.learn_bias:
                        self.biases[layer].data += lr * self.nudges[layer].squeeze()
                    prev_layer = layer

    def backward_ojas(self, targets):
        with torch.no_grad():
            beta_Out = self.extra_params['beta_Out']
            beta_H2 = self.extra_params['beta_H2']
            beta_H1 = self.extra_params['beta_H1']

            prev_layer = None
            reverse_layers = list(self.layers.keys())[::-1]
            
            for layer in reverse_layers:
                if layer == 'Out':
                    self.nudges[layer] = beta_Out * self.ReLU_derivative(self.forward_soma_state[layer]) * (targets - self.forward_activity['Out'])  # the ReLU derivative term is dA/dz
                    self.nudges_train_history[layer].append(self.nudges[layer])
                else:
                    self.forward_dend_state[layer] = self.forward_activity[prev_layer] @ self.weights[prev_layer]
                    self.backward_dend_state[layer] = self.backward_activity[prev_layer] @ self.weights[prev_layer]
                    self.nudges[layer] = eval(f'beta_{layer}') * self.ReLU_derivative(self.forward_soma_state[layer]) * (self.backward_dend_state[layer] - self.forward_dend_state[layer])
                    self.forward_dend_state_train_history[layer].append(self.nudges[layer])
                    self.backward_dend_state_train_history[layer].append(self.backward_dend_state[layer])
                    self.nudges_train_history[layer].append(self.nudges[layer])
                
                self.backward_activity[layer] = self.activation_functions[layer](self.forward_soma_state[layer] + self.nudges[layer])
                prev_layer = layer
    
    def step_ojas(self):
        alpha_Out = self.extra_params['alpha_Out']
        alpha_H2 = self.extra_params['alpha_H2']
        alpha_H1 = self.extra_params['alpha_H1']
        with torch.no_grad():
            prev_layer = 'Input'
            for layer in self.layers.keys():
                self.weights[layer].data += (self.lr * self.backward_activity[layer].T * (self.forward_activity_mean_subtracted[prev_layer] - eval(f'alpha_{layer}') * self.backward_activity[layer].T * self.weights[layer].data))
                if self.use_bias and self.learn_bias:
                    self.biases[layer].data += self.lr * self.nudges[layer].squeeze()
                prev_layer = layer
    
    def backward_dend_EI_contrast(self, targets):
        with torch.no_grad():
            reverse_layers = list(self.layers.keys())[::-1]
            for idx, layer in enumerate(reverse_layers):
                if layer == 'Out':
                    self.nudges[layer] = (2.0 / self.output_feature_num) * self.ReLU_derivative(self.forward_soma_state[layer]) * (targets - self.forward_activity['Out'])
                    self.nudges[layer].clamp_(-1., 1.)
                else:
                    upper_layer = reverse_layers[idx - 1]
                    self.forward_dend_state[layer] = self.forward_activity[upper_layer] @ self.weights[upper_layer] + self.recurrent_layers[layer](self.forward_activity[layer])
                    self.forward_dend_state[layer].clamp_(-1., 1.)
                    self.backward_dend_state[layer] = self.backward_activity[upper_layer] @ self.weights[upper_layer] + self.recurrent_layers[layer](self.forward_activity[layer])
                    self.backward_dend_state[layer].clamp_(-1., 1.)
                    self.nudges[layer] = self.backward_dend_state[layer] * self.ReLU_derivative(self.forward_soma_state[layer])
                self.backward_activity[layer] = self.activation_functions[layer](self.forward_soma_state[layer] + self.nudges[layer])

    def step_dend_EI_contrast(self):
        with torch.no_grad():
            lr = self.lr
            lower_layer = 'Input'
            for idx, layer in enumerate(self.layers.keys()):
                if layer != 'Out':
                    rec_lr_key = f'rec_lr_H{idx+1}'
                    rec_lr = self.extra_params[rec_lr_key]

                self.weights[layer].data += lr * torch.outer(self.nudges[layer].squeeze(), torch.clamp(self.forward_activity[lower_layer].squeeze(), 0., 1.))
                
                if layer != 'Out':
                    self.recurrent_weights[layer].data += -1 * rec_lr * self.forward_dend_state[layer].T @ torch.clamp(self.forward_activity[layer], 0., 1.)
                
                if self.use_bias and self.learn_bias:
                    self.biases[layer].data += self.extra_params['bias_lr'] * self.nudges[layer].squeeze()
                
                lower_layer = layer

    def backward_dend_ojas_EI_contrast(self, targets):
        with torch.no_grad():
            reverse_layers = list(self.layers.keys())[::-1]
            for idx, layer in enumerate(reverse_layers):
                if layer == 'Out':
                    self.nudges[layer] = (2.0 / self.output_feature_num) * self.ReLU_derivative(self.forward_soma_state[layer]) * (targets - self.forward_activity['Out'])
                    self.nudges[layer].clamp_(-1., 1.)
                else:
                    upper_layer = reverse_layers[idx - 1]
                    self.forward_dend_state[layer] = self.forward_activity[upper_layer] @ self.weights[upper_layer] + self.recurrent_layers[layer](self.forward_activity[layer])
                    self.forward_dend_state[layer].clamp_(-1., 1.)
                    self.backward_dend_state[layer] = self.backward_activity[upper_layer] @ self.weights[upper_layer] + self.recurrent_layers[layer](self.forward_activity[layer])
                    self.backward_dend_state[layer].clamp_(-1., 1.)
                    self.nudges[layer] = self.backward_dend_state[layer] * self.ReLU_derivative(self.forward_soma_state[layer]) # self.extra_params[f'beta_{layer}'] *
                self.nudges_train_history[layer].append(self.nudges[layer])
                self.backward_activity[layer] = self.activation_functions[layer](self.forward_soma_state[layer] + self.nudges[layer])

    def step_dend_ojas_EI_contrast(self):
        with torch.no_grad():
            lr = self.lr
            lower_layer = 'Input'
            for idx, layer in enumerate(self.layers.keys()):
                if layer != 'Out':
                    rec_lr_key = f'rec_lr_H{idx+1}'
                    rec_lr = self.extra_params[rec_lr_key]

                self.weights[layer].data += (lr * self.backward_activity[layer].T * (torch.clamp(self.forward_activity_mean_subtracted[lower_layer].squeeze(), 0., 1.) -  self.backward_activity[layer].T * self.weights[layer].data)) #self.extra_params[f'alpha_{layer}'] *

                # self.weights[layer].data += lr * torch.outer(self.nudges[layer].squeeze(), torch.clamp(self.forward_activity[lower_layer].squeeze(), 0., 1.))

                if layer != 'Out':
                    self.recurrent_weights[layer].data += -1 * rec_lr * self.forward_dend_state[layer].T @ torch.clamp(self.forward_activity[layer], 0., 1.)

                if self.use_bias and self.learn_bias:
                    self.biases[layer].data += self.extra_params['bias_lr'] * self.nudges[layer].squeeze()

                lower_layer = layer

    def store_train_history(self):
        # Store forward state and activity info
        self.forward_activity_train_history['Input'].append(self.forward_activity['Input'])
        for key in self.layers:
            self.forward_soma_state_train_history[key].append(self.forward_soma_state[key])
            self.forward_activity_train_history[key].append(self.forward_activity[key])
            if self.mean_subtract_input:
                self.forward_activity_mean_subtracted_train_history[key].append(
                    self.forward_activity_mean_subtracted[key])
                
            # store a copy of the weights and biases
            self.weights_train_history[key].append(self.weights[key].data.clone())
            if self.use_bias or self.learn_bias:
                self.biases_train_history[key].append(self.biases[key].data.clone())
            if key in self.recurrent_weights:
                self.recurrent_weights_train_history[key].append(self.recurrent_weights[key].data.clone())
            
            if key in self.nudges:
                self.nudges_train_history[key].append(self.nudges[key])
            if key in self.forward_dend_state:
                self.forward_dend_state_train_history[key].append(self.forward_dend_state[key])
            if key in self.backward_dend_state:
                self.backward_dend_state_train_history[key].append(self.backward_dend_state[key])
            if key in self.backward_activity:
                self.backward_activity_train_history[key].append(self.backward_activity[key])
    
    def stack_train_history(self):
        # Stack all history tensors
        for key in self.layers:
            self.forward_soma_state_train_history[key] = torch.stack(self.forward_soma_state_train_history[key]).squeeze()
            self.forward_activity_train_history[key] = torch.stack(self.forward_activity_train_history[key]).squeeze()
            if self.mean_subtract_input:
                self.forward_activity_mean_subtracted_train_history[key] = torch.stack(self.forward_activity_mean_subtracted_train_history[key]).squeeze()
            if self.forward_dend_state_train_history[key]:
                self.forward_dend_state_train_history[key] = torch.stack(self.forward_dend_state_train_history[key]).squeeze()
            if self.backward_dend_state_train_history[key]:
                self.backward_dend_state_train_history[key] = torch.stack(self.backward_dend_state_train_history[key]).squeeze()
            if self.nudges_train_history[key]:
                self.nudges_train_history[key] = torch.stack(self.nudges_train_history[key]).squeeze()
            if self.backward_activity_train_history[key]:
                self.backward_activity_train_history[key] = (torch.stack(self.backward_activity_train_history[key]).squeeze())
            if self.weights_train_history[key]:
                self.weights_train_history[key] = torch.stack(self.weights_train_history[key]).squeeze()
            if self.recurrent_weights_train_history[key]:
                self.recurrent_weights_train_history[key] = (torch.stack(self.recurrent_weights_train_history[key]).squeeze())
            if self.use_bias and self.learn_bias:
                if self.biases_train_history[key]:
                    self.biases_train_history[key] = torch.stack(self.biases_train_history[key]).squeeze()
        
        self.train_labels = torch.tensor(self.train_labels)
        self.training_losses = torch.tensor(self.training_losses)
        self.train_steps_list = torch.tensor(self.train_steps_list)
        self.train_accuracy = torch.tensor(self.train_accuracy)
    
    def train_dend(self, description, targets):
        '''
        Wrapper function for training models with dendritic learning rules
        - Dendritic Temporal Contrast
        - Oja's Rule
        - Dendritic Excitatory-Inhibitory (EI) Contrast

        Args:
        - description (string): Description of model to train
        - targets (torch tensor): Target activities for output neurons
        - lr (float): Learning rate

        Returns:
        - Nothing
        '''
        self.eval()
        if 'dend_temp_contrast' in description:
            self.backward_dend_temp_contrast(targets)
            self.step_dend_temp_contrast()
        elif 'ojas_dend' in description:
            self.backward_ojas(targets)
            self.step_ojas()
        elif 'dend_EI_contrast' in description:
            self.backward_dend_EI_contrast(targets)
            self.step_dend_EI_contrast()
        elif 'dend_ojas_EI_contrast' in description:
            self.backward_dend_ojas_EI_contrast(targets)
            self.step_dend_ojas_EI_contrast()

    def test_model(self, test_loader, verbose=True, device='cpu'):
        '''
        Evaluate performance

        Args:
        - test_loader (torch.utils.data type): Combines the test dataset and sampler, and provides an iterable over the given dataset
        - verbose (boolean): If True, print statistics
        - device (string): CUDA/GPU if available, CPU otherwise

        Returns:
        - test_acc (int): Accuracy of model on test data
        '''
        self.to(device)
        test_total, test_acc = self.test(test_loader, device)

        if verbose:
            print(f'Accuracy on the {test_total} testing samples: {test_acc:0.2f}\n')
        
        self.test_acc = test_acc
        return test_acc
    
    def get_decision_map(self, DEVICE='cpu', M=500, map_extent=2.):
        """
        Helper function to plot decision map
    
        Args:
        - X_test (torch.tensor): Test data
        - y_test (torch.tensor): Labels of the test data
        - DEVICE (cpu or gpu): Device type
        - M (int): Size of the constructed tensor with meshgrid
        - eps (float): Decision threshold
    
        Returns:
        - decision_map.T (torch.Tensor): Decision map transpose to use in graph
        """
        X_all = sample_grid(M, x_max=map_extent)
        print('sample_grid_shape:', X_all.shape)
        y_pred = self.forward(X_all.to(DEVICE), store=False).cpu()

        decision_map = torch.argmax(y_pred, dim=1)
        decision_map = decision_map.view(M, M)
        return decision_map.T

    def display_summary(self, model_dict, title=None, seed=None, png_save_path=None, svg_save_path=None, show_plot=False):
        '''
        Display network summary

        Args:
        - title (string): Title of model based on description
        - seed (int): network_seed used to create model
        - png_save_path (string): File path to save plot as png
        - svg_save_path (string): File path to save plot as svg
        - show_plot (boolean): If True, shows the plot

        Returns:
        - Nothing
        '''

        inputs = self.forward_activity['Input']
        test_labels = self.test_labels
        predicted_labels = self.predicted_labels

        class_averaged_activity = {}
        sorted_indices_layers = {}
        for key, activity in self.forward_activity.items():
            this_class_averaged_activity = torch.empty((self.output_feature_num, self.forward_activity[key].shape[1]))
            for label in torch.arange(self.output_feature_num):
                indexes = torch.where(test_labels == label)
                this_class_averaged_activity[label,:] = torch.mean(activity[indexes], dim=0)

            max_indices = this_class_averaged_activity.argmax(dim=0)
            if key == 'Out':
                this_sorted_indices = torch.arange(self.output_feature_num)
            else:
                values_sorted, this_sorted_indices = torch.sort(max_indices, stable=True)

            class_averaged_activity[key] = this_class_averaged_activity
            sorted_indices_layers[key] = this_sorted_indices

        num_layers = max(2, len(self.hidden_unit_nums)+1)
        fig, axes = plt.subplots(nrows=2, ncols=num_layers, figsize=(3*num_layers, 6))

        for i, key in enumerate(self.layers):
            this_class_averaged_activity = class_averaged_activity[key]
            this_sorted_indices = sorted_indices_layers[key]
            imH = axes[0][i].imshow(this_class_averaged_activity[:,this_sorted_indices].T, aspect='auto', interpolation='none')
            if key == 'Out':
                axes[0][i].set_title(f'Output Layer')
                axes[0][i].set_yticks(range(this_class_averaged_activity.shape[1]))
                axes[0][i].set_yticklabels(range(this_class_averaged_activity.shape[1]))
            else:
                axes[0][i].set_title(f'Hidden Layer {i+1}')
            axes[0][i].set_xlabel('Label')
            axes[0][i].set_ylabel('Neuron')
            fig.colorbar(imH, ax=axes[0][i])

            axes[0][i].set_xticks(range(this_class_averaged_activity.shape[0]))
            axes[0][i].set_xticklabels(range(this_class_averaged_activity.shape[0]))

        results = model_dict[self.description]

        # Accuracies
        all_train_accuracies = [results[seed].train_accuracy for seed in results]
        all_val_accuracies = [results[seed].val_acc for seed in results]
        all_test_accuracies = [results[seed].test_acc for seed in results]

        train_steps_list = results[next(iter(results))].train_steps_list  # Assuming all have the same train steps

        # Average accuracies and standard deviations
        average_train_accuracies = np.mean(all_train_accuracies, axis=0)
        std_train_accuracies = np.std(all_train_accuracies, axis=0)

        average_val_acc = np.mean(all_val_accuracies)
        std_val_acc = np.std(all_val_accuracies)

        average_test_acc = np.mean(all_test_accuracies)
        std_test_acc = np.std(all_test_accuracies)

        # Losses
        all_train_losses = [results[seed].avg_loss for seed in results]
        train_steps_list = results[next(iter(results))].train_steps_list  # Assuming all have the same train steps

        # Average losses and standard deviations
        average_train_losses = np.mean(all_train_losses, axis=0)
        final_avg_loss = average_train_losses[-1]
        std_train_losses = np.std(all_train_losses, axis=0)

        avg_or_not = "Avg"
        if len(all_train_accuracies) == 1:
            avg_or_not = ""

        # Plotting Accuracies
        axes[1][0].plot(train_steps_list, average_train_accuracies, '-', label=f"{avg_or_not} Test Accuracy: {average_test_acc:.3f}\n{avg_or_not} Validation Accuracy: {average_val_acc:.3f}")
        axes[1][0].fill_between(train_steps_list, average_train_accuracies - std_train_accuracies,
                         average_train_accuracies + std_train_accuracies, alpha=0.2)

        axes[1][0].set_xlabel('Train Steps')
        axes[1][0].set_ylabel('Accuracy (%)')
        axes[1][0].legend(loc='best', frameon=False, handlelength=0, fontsize='small')

        # Plotting Losses
        axes[1][1].plot(train_steps_list, average_train_losses, '-', label=f'{avg_or_not} Final Loss: {final_avg_loss:.3f}')
        axes[1][1].fill_between(train_steps_list, average_train_losses - std_train_losses,
                         average_train_losses + std_train_losses,
                         alpha=0.2)
        axes[1][1].set_xlabel('Train Steps')
        axes[1][1].set_ylabel('Loss')
        axes[1][1].legend(loc='best', frameon=False, handlelength=0, fontsize='small')

        # # Old decision map code
        # map = self.get_decision_map()
        # axes[1][2].imshow(map, extent=[-2, 2, -2, 2], origin='lower', cmap='coolwarm', alpha=0.7)

        correct_indices = (predicted_labels == test_labels).nonzero().squeeze()
        axes[1][2].scatter(inputs[correct_indices,0], inputs[correct_indices,1], c=test_labels[correct_indices], s=3, alpha=0.4)
        wrong_indices = (predicted_labels != test_labels).nonzero().squeeze()
        axes[1][2].scatter(inputs[wrong_indices, 0], inputs[wrong_indices, 1], c='red', s=4)
<<<<<<< HEAD
        axes[1][2].set_xlabel('Neuron 1')
        axes[1][2].set_ylabel('Neuron 2')
        axes[1][2].scatter(inputs[wrong_indices, 0], inputs[wrong_indices, 1], c='red', s=4)
        axes[1][2].set_xlabel('Input Neuron 1 (X)')
        axes[1][2].set_ylabel('Input Neuron 2 (Y)')
=======
        axes[1][2].set_xlabel('x1')
        axes[1][2].set_ylabel('x2')
>>>>>>> 4b733634
        axes[1][2].set_title('Predictions')

        for j in range(3, num_layers):
            axes[1][j].axis('off')

        if title is not None:
            fig.suptitle(f'Class Averaged Activity - {title}')
        else:
            fig.suptitle('Class Averaged Activity')

        if seed is not None:
            fig.text(0.95, 0.95, f'Seed: {seed}', ha='center', fontsize=12)

        fig.tight_layout(rect=[0, 0, 1, 0.95]) 

        if png_save_path is not None:
            fig.savefig(f'{png_save_path}/summary_{self.description}.png', bbox_inches='tight', format='png')
        if svg_save_path is not None:
            fig.savefig(f'{svg_save_path}/summary_{self.description}.svg', bbox_inches='tight', format='svg')
        if show_plot:
            fig.show()

    def plot_params(self, title=None, seed=None, png_save_path=None, svg_save_path=None, show_plot=False):
        '''
        Plot initial and final weights and biases for all layers

        Args:
        - title (string): Title of model based on description
        - seed (int): network_seed used to create model
        - png_save_path (string): File path to save plot as png
        - svg_save_path (string): File path to save plot as svg
        - show_plot (boolean): If True, shows the plot

        Returns:
        - None
        '''

        num_layers = max(2, len(self.layers))
        fig, axes = plt.subplots(nrows=2, ncols=num_layers, figsize=(3*num_layers, 6))

        for i, key in enumerate(self.layers):
            iw = self.initial_weights[key].flatten()
            fw = self.final_weights[key].flatten()

            axes[0][i].hist([iw, fw], bins=30, label=['Initial Weights', 'Final Weights'])

            if key == 'Out':
                axes[0][i].set_title('Output Layer')
            else:
                axes[0][i].set_title(f'Hidden Layer {i+1}')

            if i == 0:
                axes[0][0].legend()
                axes[0][0].set_ylabel(f'Weights\nFrequency')
            axes[0][i].set_xlabel("Weight Value")


            ib = self.initial_biases[key].flatten()
            fb = self.final_biases[key].flatten()

            axes[1][i].hist([ib, fb], bins=30, label=['Initial Biases', 'Final Biases'])

            if key == 'Out':
                axes[1][i].set_title('Output Layer')
            else:
                axes[1][i].set_title(f'Hidden Layer {i+1}')

            if i == 0:
                axes[1][0].legend()
                axes[1][0].set_ylabel(f'Biases\nFrequency')
            axes[1][i].set_xlabel("Bias Value")
            
        if title is not None:
            fig.suptitle(title)

        if seed is not None:
            fig.text(0.95, 0.95, f'Seed: {seed}', ha='center', fontsize=12)

        fig.tight_layout(rect=[0, 0, 1, 0.95])  

        if png_save_path is not None:
            fig.savefig(f'{png_save_path}/params_{self.description}.png', bbox_inches='tight', format='png')
        if svg_save_path is not None:
            fig.savefig(f'{svg_save_path}/params_{self.description}.svg', bbox_inches='tight', format='svg')
        if show_plot:
            fig.show()


def sample_grid(M, x_max=2.0):
    """
    Helper function to simulate sample meshgrid
  
    Args:
    - M (int): Size of the constructed tensor with meshgrid
    - x_max (float): Defines range for the set of points
  
    Returns:
    - X_all (torch.tensor): Concatenated meshgrid tensor
    """
    ii, jj = torch.meshgrid(torch.linspace(-x_max, x_max, M),
                            torch.linspace(-x_max, x_max, M),
                            indexing="ij")
    X_all = torch.cat([ii.unsqueeze(-1),
                       jj.unsqueeze(-1)],
                      dim=-1).view(-1, 2)
    return X_all

def generate_data(K=4, sigma=0.16, N=2000, seed=None, gen=None, display=False, png_save_path=None, svg_save_path=None):
    '''
    Generate spiral dataset for training, testing, and validating a neural network

    Args:
    - K (int): Number of classes in the dataset. Default is 4
    - sigma (float): Standard deviation of the spiral dataset. Default is 0.16
    - N (int): Number of samples in the dataset. Default is 2000
    - seed (int): Seed value for reproducibility. Default is None
    - gen (torch.Generator): Generator object for random number generation. Default is None.
    - display (bool): Whether to display a scatter plot of the dataset. Default is False.
    - png_save_path (string): File path to save plot as png
    - svg_save_path (string): File path to save plot as svg

    Returns:
    - X_test (torch.Tensor): Test input data
    - y_test (torch.Tensor): Test target data
    - X_train (torch.Tensor): Train input data
    - y_train (torch.Tensor): Train target data
    - X_val (torch.Tensor): Validation input data
    - y_val (torch.tensor): Validation target data
    - test_loader (torch.utils.data.DataLoader): DataLoader for test data
    - train_loader (torch.utils.data.DataLoader): DataLoader for train data
    - val_loader (torch.utils.data.DataLoader): Dataloader for validation data
    '''

    # Set seed for reproducibility
    if seed is not None:
        torch.manual_seed(seed)
    
    # Spiral Data Set graph
    X, y = create_spiral_dataset(K, sigma, N)
    
    num_samples = X.shape[0]
    # Shuffle data
    shuffled_indices = torch.randperm(num_samples)   # Get indices to shuffle data
    X = X[shuffled_indices]
    y = y[shuffled_indices]

    # Split data into train/test
    test_size = int(0.15 * num_samples)
    val_size = int(0.15 * num_samples)
    train_size = num_samples - (test_size + val_size)

    test_end_idx = test_size
    val_end_idx = test_size + val_size

    X_test = X[:test_end_idx]
    y_test = y[:test_end_idx]
    X_val = X[test_end_idx:val_end_idx]
    y_val = y[test_end_idx:val_end_idx]
    X_train = X[val_end_idx:]
    y_train = y[val_end_idx:]

    fig = None
    if display or png_save_path is not None or svg_save_path is not None:
        fig, axes = plt.subplots(nrows=1, ncols=3, figsize=(12, 4))
        axes[0].scatter(X_train[:, 0], X_train[:, 1], c = y_train, s=10)
        axes[0].set_xlabel('Input Neuron 1 (X Axis)')
        axes[0].set_ylabel('Input Neuron 2 (Y Axis)')
        axes[0].set_title('Train Data')

        axes[1].scatter(X_test[:, 0], X_test[:, 1], c=y_test, s=10)
        axes[1].set_xlabel('Input Neuron 1 (X Axis)')
        axes[1].set_ylabel('Input Neuron 2 (Y Axis)')
        axes[1].set_title('Test Data')

        axes[2].scatter(X_val[:, 0], X_val[:, 1], c=y_val, s=10)
        axes[2].set_xlabel('Input Neuron 1 (X)', fontsize=15)
        axes[2].set_ylabel('Input Neuron 2 (Y)', fontsize=15)
        axes[2].set_title('Validation Data')

        fig.tight_layout()

    if display:
        fig.show()
    if png_save_path is not None:
        fig.savefig(f'{png_save_path}/data.png', bbox_inches='tight', format='png')
    if svg_save_path is not None:
        fig.savefig(f'{svg_save_path}/data.svg', bbox_inches='tight', format='svg')

    # Train and test DataLoaders
    if gen is None:
        gen = torch.Generator()
    batch_size = 1
    test_data = TensorDataset(X_test, y_test)
    test_loader = DataLoader(test_data, batch_size=len(test_data), shuffle=False, num_workers=0)

    val_data = TensorDataset(X_val, y_val)
    val_loader = DataLoader(val_data, batch_size=len(val_data), shuffle=False, num_workers=0)

    train_data = TensorDataset(X_train, y_train)
    train_loader = DataLoader(train_data, batch_size=batch_size, drop_last=True, shuffle=True, num_workers=0, generator=gen)
    
    return X_test, y_test, X_train, y_train, X_val, y_val, test_loader, train_loader, val_loader

def evaluate_model(base_seed, num_input_units, hidden_units, num_classes, description, lr, debug, num_train_steps, show_plot=False, 
                   png_save_path=None, svg_save_path=None, test=False, plot_example_seed=None, extra_params=None, return_net=False,
                   export=False, status_bar=True):
    
    num_epochs = 1
    data_split_seed = 0
    network_seed = base_seed + 1
    data_order_seed = base_seed + 2
    DEVICE = set_device()
    local_torch_random = torch.Generator()
    local_torch_random.manual_seed(data_order_seed)

    if base_seed != plot_example_seed:
        show_plot = False
        png_save_path = None
        svg_save_path = None
        
    if debug: print(os.getpid()) 
    _, _, _, _, _, _, test_loader, train_loader, val_loader = (
        generate_data(K=num_classes, seed=data_split_seed, gen=local_torch_random, display=show_plot,
                      png_save_path=png_save_path, svg_save_path=svg_save_path))
    
    if "ojas" in description:
        mean_subtract_input = True
    else:
        mean_subtract_input = False
    if "learned_bias" in description:
        use_bias = True
        learn_bias = True
    elif "zero_bias" in description:
        use_bias = False
        learn_bias = False
    elif "fixed_bias" in description:
        use_bias = True
        learn_bias = False
    
    net = Net(nn.ReLU, num_input_units, hidden_units, num_classes, description=description,
              use_bias=use_bias, learn_bias=learn_bias, lr=lr, extra_params=extra_params,
              mean_subtract_input=mean_subtract_input, seed=network_seed).to(DEVICE)

    if debug:
        # net.register_hooks()
        try:
            current_time = time.time()
            net.train_model(description, train_loader, val_loader, debug=debug, num_train_steps=num_train_steps,
                        num_epochs=num_epochs, device=DEVICE, status_bar=status_bar)
            print(os.getpid(), 'took %.3f s to train' % (time.time() - current_time))
        except AssertionError:
            print(f"{num_train_steps} train steps completed.")
        except Exception as e:
            traceback.print_exc()
    else:
        net.train_model(description, train_loader, val_loader, debug=debug, num_train_steps=num_train_steps,
                        num_epochs=num_epochs, device=DEVICE)
        
    if test:    
        net.test_model(test_loader, verbose=False, device=DEVICE)
        test_acc = net.test_acc
    else:
        test_acc = None

    val_acc = net.val_acc
    final_val_loss = net.final_loss
    if debug:
        print(os.getpid(), base_seed, 'val_acc', val_acc, 'final_val_loss', final_val_loss,
              'final_train_acc:', net.train_accuracy[-1])
        if test:
            print('test_acc', test_acc)
    if return_net:
        return net, val_acc, final_val_loss, test_acc
    else:
        return None, val_acc, final_val_loss, test_acc


def eval_model_multiple_seeds(description, lr, base_seed, num_seeds, num_cores, num_input_units, hidden_units,
                              num_classes, export, export_file_path, show_plot, png_save_path, svg_save_path,
                              label_dict, debug, num_train_steps, test=True, extra_params=None, verbose=True,
                              return_net=False, interactive=False, status_bar=True, **kwargs):
    
    # Determine number of available cores
    if num_cores is None:
        num_cores = min(cpu_count(), num_seeds)
    else:
        num_cores = min(num_cores, num_seeds)
    
    if show_plot and num_cores > 1:
        example_show_plot = False
    elif show_plot == False:
        example_show_plot = False
    else:
        example_show_plot = True

    # List of base seeds
    seeds = [base_seed + seed_offset * 10 for seed_offset in range(num_seeds)]
    
    eval_params = {
        'num_input_units': num_input_units,
        'hidden_units': hidden_units,
        'num_classes': num_classes,
        'description': description,
        'lr': lr,
        'num_train_steps': num_train_steps,
        'debug': debug,
        'show_plot': example_show_plot,
        'png_save_path': png_save_path,
        'svg_save_path': svg_save_path,
        'test': test,
        'plot_example_seed': base_seed,
        'extra_params': extra_params,
        'return_net': return_net,
        'export': export,
        'status_bar': status_bar
    }

    if num_cores > 1:
        multiprocessing.set_start_method('spawn', force=True)
        results = Parallel(n_jobs=num_cores, backend='multiprocessing')(delayed(evaluate_model)(seed, **eval_params) for seed in seeds)
    else:
        # Run without multiprocessing
        results = [evaluate_model(seed, **eval_params) for seed in seeds]

    # Extract and average the metrics 
    val_accuracies = [result[1] for result in results]
    val_losses = [result[2] for result in results]
    test_accuracies = [result[3] for result in results]

    avg_val_acc = np.mean(val_accuracies)
    avg_val_loss = np.mean(val_losses)
    avg_test_acc = np.mean(test_accuracies) if test else None

    if num_seeds > 1 and verbose:
        print(f"Averaged Test Accuracy: {avg_test_acc:.3f}")
        print(f"Averaged Validation Accuracy: {avg_val_acc:.3f}")
        print(f"Averaged Validation Loss: {avg_val_loss:.3f}")
        sys.stdout.flush()

    model_dict = {description: {seed: results[i][0] for i, seed in enumerate(seeds)}}
    model_dict['test_acc'] = avg_test_acc
    if export:
        os.makedirs(export_file_path, exist_ok=True)
        model_file_path = os.path.join(export_file_path, f"{description}_models.pkl")
        with open(model_file_path, "wb") as f:
            pickle.dump(model_dict, f)
        print(f"Network exported to {model_file_path}")


    if return_net:
        # Plotting
        if (show_plot and test) or png_save_path or svg_save_path:
            idx = 0
            rep_net = results[0][idx]
            seed = seeds[idx]
            plot_title = label_dict[description]
            rep_net.display_summary(model_dict, title=plot_title, seed=seed, png_save_path=png_save_path, svg_save_path=svg_save_path, show_plot=show_plot)
            rep_net.plot_params(title=plot_title, seed=seed, png_save_path=png_save_path, svg_save_path=svg_save_path, show_plot=show_plot)

    if return_net and interactive:
        return avg_val_acc, model_dict
    else:
        return avg_val_acc, None


@click.command()
@click.option('--description', required=True, type=str)
@click.option('--show_plot', is_flag=True, default=False) 
@click.option('--save_plot', is_flag=True, default=False)
@click.option('--interactive', is_flag=True)
@click.option('--export', is_flag=True, default=False)
@click.option('--export_file_path', type=click.Path(file_okay=True), default='pkl_data')
@click.option('--seed', type=int, default=0)
@click.option('--debug', is_flag=True)
@click.option('--num_train_steps', type=int, default=None)
@click.option('--num_seeds', type=int, default=1)
@click.option('--num_cores', type=int, default=None)
@click.option('--poster', is_flag=True)
def main(description, show_plot, save_plot, interactive, export, export_file_path, seed, debug, num_train_steps, num_seeds,
         num_cores, poster):
    start_time = time.time()

    base_seed = seed

    num_input_units = 2 
    hidden_units = [128, 32]
    num_classes = 4 

    label_dict = {'backprop_learned_bias': 'Backprop Learned Bias',
                  'backprop_zero_bias': 'Backprop Zero Bias',
                  'backprop_fixed_bias': 'Backprop Fixed Bias',
                  'dend_temp_contrast_learned_bias': 'Dendritic Temporal Contrast Learned Bias',
                  'dend_temp_contrast_zero_bias': 'Dendritic Temporal Contrast Zero Bias',
                  'dend_temp_contrast_fixed_bias': 'Dendritic Temporal Contrast Fixed Bias',
                  'ojas_dend_learned_bias': 'Oja\'s Rule Learned Bias',
                  'ojas_dend_zero_bias': 'Oja\'s Rule Zero Bias',
                  'ojas_dend_fixed_bias': 'Oja\'s Rule Fixed Bias',
                  'dend_EI_contrast_learned_bias': 'Dendritic EI Contrast Learned Bias',
                  'dend_EI_contrast_zero_bias': 'Dendritic EI Contrast Zero Bias',
                  'dend_EI_contrast_fixed_bias': 'Dendritic EI Contrast Fixed Bias',
                  'dend_ojas_EI_contrast_learned_bias': 'Dendritic Oja\'s EI Contrast Learned Bias',
                  'dend_ojas_EI_contrast_zero_bias': 'Dendritic Oja\'s EI Contrast Zero Bias',
                  'dend_ojas_EI_contrast_fixed_bias': 'Dendritic Oja\'s EI Contrast Fixed Bias'}
        
    lr_dict = {'backprop_learned_bias': 0.161583299953611,
               'backprop_zero_bias': 0.180020087370744,
               'backprop_fixed_bias': 0.126449955011941,
               'dend_temp_contrast_learned_bias': 0.172537249869428,
               'dend_temp_contrast_zero_bias': 1,
               'dend_temp_contrast_fixed_bias': 0.1347717259720169,
               'ojas_dend_learned_bias': 0.01,
               'ojas_dend_zero_bias': 0.02,
               'ojas_dend_fixed_bias':  0.005343058244913412,
               'dend_EI_contrast_learned_bias': 0.07743087422515695,
               'dend_EI_contrast_zero_bias': 0.179,
               'dend_EI_contrast_fixed_bias': 0.04576,
               'dend_ojas_EI_contrast_learned_bias': 0.07743087422515695,
               'dend_ojas_EI_contrast_zero_bias': 0.179,
               'dend_ojas_EI_contrast_fixed_bias': 0.04576}
    
    lr = lr_dict[description]
      
    extra_params = {}
    if "ojas_dend" in description:
        if "fixed_bias" in description:
            extra_params['alpha_Out'] = 0.0004287170878786786
            extra_params['alpha_H2'] = 1.2230827053285747
            extra_params['alpha_H1'] = 1.1940427904424398
            extra_params['beta_Out'] = 1.8028835973296262
            extra_params['beta_H2'] =  1.7074219483394388
            extra_params['beta_H1'] = 1.3832276201393738
        if "zero_bias" in description:
            extra_params['alpha'] = 0.6427
            extra_params['beta'] = 1.2165
        if "learned bias" in description:
            extra_params['alpha_Out'] = 1
            extra_params['alpha_H2'] = 1
            extra_params['alpha_H1'] = 1
            extra_params['beta_Out'] = 1
            extra_params['beta_H2'] = 1
            extra_params['beta_H1'] = 1

    elif "dend_EI_contrast" in description:
        if "learned_bias" in description:
            extra_params['rec_lr_H1'] = 0.5328724772039555
            extra_params['rec_lr_H2'] = 0.1358131395050747
            extra_params['bias_lr'] = 0.01869784196670999
        elif "zero_bias" in description:
            extra_params['rec_lr_H1'] = 0.05
            extra_params['rec_lr_H2'] = 0.05
        elif "fixed_bias" in description:
            extra_params['rec_lr_H1'] = 0.88063
            extra_params['rec_lr_H2'] = 0.05593
        for i in range(len(hidden_units)):
            rec_layer_key = f'rec_lr_H{i+1}'
            if rec_layer_key not in extra_params:
                extra_params[rec_layer_key] = lr
    elif "dend_ojas_EI" in description:
        if "fixed_bias" in description:
            extra_params['alpha_Out'] = 0.0590
            extra_params['alpha_H2'] = 0.2274
            extra_params['alpha_H1'] = 1.2339
            extra_params['beta_Out'] = 1.8881
            extra_params['beta_H2'] =  1.2264
            extra_params['beta_H1'] = 1.7417
            extra_params['rec_lr_H1'] = 0.05
            extra_params['rec_lr_H2'] = 0.05
        if "learned_bias" in description:
            extra_params['alpha_Out'] = 0.0590
            extra_params['alpha_H2'] = 0.2274
            extra_params['alpha_H1'] = 1.2339
            extra_params['beta_Out'] = 1.8881
            extra_params['beta_H2'] =  1.2264
            extra_params['beta_H1'] = 1.7417
            extra_params['rec_lr_H1'] = 0.05
            extra_params['rec_lr_H2'] = 0.05
            extra_params['bias_lr'] = 0.01869784196670999

    if save_plot:
        png_save_path = "figures"
        svg_save_path = "svg_figures"
        os.makedirs(png_save_path, exist_ok=True)
        os.makedirs(svg_save_path, exist_ok=True)
    else:
        png_save_path = None
        svg_save_path = None

    if poster:
        plt.rcParams.update({"axes.spines.right": False,
                            "axes.spines.top": False,
                            "text.usetex": False,
                            "font.size": 11,
                            "svg.fonttype": "none",
                            "font.family": "Verdana"})

    mean_val_accuracy, model_dict = eval_model_multiple_seeds(description, lr, base_seed, num_seeds, num_cores, num_input_units, hidden_units, num_classes,
                                                  export, export_file_path, show_plot, png_save_path, svg_save_path,
                                                  label_dict, debug, num_train_steps, test=True, extra_params=extra_params,
                                                  return_net=True, interactive=interactive)

    end_time = time.time()
    total_time = end_time - start_time
    if debug: print(f"Total execution time: {total_time:.3f} seconds")

    if interactive:
        globals().update(locals())


if __name__ == "__main__":
    main(standalone_mode=False)<|MERGE_RESOLUTION|>--- conflicted
+++ resolved
@@ -836,16 +836,11 @@
         axes[1][2].scatter(inputs[correct_indices,0], inputs[correct_indices,1], c=test_labels[correct_indices], s=3, alpha=0.4)
         wrong_indices = (predicted_labels != test_labels).nonzero().squeeze()
         axes[1][2].scatter(inputs[wrong_indices, 0], inputs[wrong_indices, 1], c='red', s=4)
-<<<<<<< HEAD
         axes[1][2].set_xlabel('Neuron 1')
         axes[1][2].set_ylabel('Neuron 2')
         axes[1][2].scatter(inputs[wrong_indices, 0], inputs[wrong_indices, 1], c='red', s=4)
         axes[1][2].set_xlabel('Input Neuron 1 (X)')
         axes[1][2].set_ylabel('Input Neuron 2 (Y)')
-=======
-        axes[1][2].set_xlabel('x1')
-        axes[1][2].set_ylabel('x2')
->>>>>>> 4b733634
         axes[1][2].set_title('Predictions')
 
         for j in range(3, num_layers):
@@ -1049,7 +1044,7 @@
     
     return X_test, y_test, X_train, y_train, X_val, y_val, test_loader, train_loader, val_loader
 
-def evaluate_model(base_seed, num_input_units, hidden_units, num_classes, description, lr, debug, num_train_steps, show_plot=False, 
+def evaluate_model(base_seed, num_input_units, hidden_units, num_classes, description, lr, debug, num_train_steps, show_plot=False,
                    png_save_path=None, svg_save_path=None, test=False, plot_example_seed=None, extra_params=None, return_net=False,
                    export=False, status_bar=True):
     
