--- conflicted
+++ resolved
@@ -12,7 +12,7 @@
 import sys
 import os
 import click
-from multiprocessing import cpu_count
+from os import cpu_count
 from concurrent.futures import ProcessPoolExecutor
 from joblib import Parallel, delayed
 from functools import partial
@@ -20,7 +20,6 @@
 import time
 from datetime import datetime
 
-start_time = time.time()
 
 # set_seed() and seed_worker()
 def set_seed(seed=None, seed_torch=True, verbose=False):
@@ -980,18 +979,10 @@
         png_save_path = None
         svg_save_path = None
         
-<<<<<<< HEAD
-    if debug: print(f'Before data loaded: {datetime.now().strftime("%H:%M:%S.%f")[:-1]}')
-    _, _, _, _, _, _, test_loader, train_loader, val_loader = (
-        generate_data(K=num_classes, seed=data_split_seed, gen=local_torch_random, display=show_plot,
-                      png_save_path=png_save_path, svg_save_path=svg_save_path))
-    if debug: print(f'After data loaded: {datetime.now().strftime("%H:%M:%S.%f")[:-1]}')
-=======
     if debug: print(os.getpid()) 
     _, _, _, _, _, _, test_loader, train_loader, val_loader = (
         generate_data(K=num_classes, seed=data_split_seed, gen=local_torch_random, display=show_plot,
                       png_save_path=png_save_path, svg_save_path=svg_save_path))
->>>>>>> 2a64bc4c
     
     if "ojas_dend" in description:
         mean_subtract_input = True
@@ -1010,10 +1001,6 @@
     net = Net(nn.ReLU, num_input_units, hidden_units, num_classes, description=description,
               use_bias=use_bias, learn_bias=learn_bias, lr=lr, extra_params=extra_params,
               mean_subtract_input=mean_subtract_input, seed=network_seed).to(DEVICE)
-<<<<<<< HEAD
-    if debug: print(f'Network initialized: {datetime.now().strftime("%H:%M:%S.%f")[:-1]}')
-=======
->>>>>>> 2a64bc4c
 
     if debug:
         net.register_hooks()
@@ -1027,39 +1014,24 @@
     else:
         net.train_model(description, train_loader, val_loader, debug=debug, num_train_steps=num_train_steps,
                         num_epochs=num_epochs, device=DEVICE)
-<<<<<<< HEAD
-    if debug: print(f'Exited train loop: {datetime.now().strftime("%H:%M:%S.%f")[:-1]}')
-        
-    if test:    
-        net.test_model(test_loader, verbose=False, device=DEVICE)
-        if debug: print(f'Finished test: {datetime.now().strftime("%H:%M:%S.%f")[:-1]}')
-=======
         
     if test:    
         net.test_model(test_loader, verbose=False, device=DEVICE)
         test_acc = net.test_acc
     else:
         test_acc = None
->>>>>>> 2a64bc4c
 
     val_acc = net.val_acc
     final_val_loss = net.final_loss
-    test_acc = net.test_acc if net.test_acc else None
     
     if return_net:
         return net, val_acc, final_val_loss, test_acc
     else:
         return None, val_acc, final_val_loss, test_acc
 
-def eval_model_multiple_seeds(description, lr, base_seed, num_seeds, num_input_units, hidden_units, num_classes, export,
+
+def eval_model_multiple_seeds(description, lr, base_seed, num_seeds, num_cores, num_input_units, hidden_units, num_classes, export,
                               export_file_path, show_plot, png_save_path, svg_save_path, label_dict, debug,
-<<<<<<< HEAD
-                              num_train_steps, test=True, extra_params=None, verbose=True):
-    
-    
-    # Determine number of available cores
-    num_cores = min(cpu_count(), num_seeds)
-=======
                               num_train_steps, test=True, extra_params=None, verbose=True, return_net=False, **kwargs):
     
     # Determine number of available cores
@@ -1067,7 +1039,6 @@
         num_cores = min(cpu_count(), num_seeds)
     else:
         num_cores = min(num_cores, num_seeds)
->>>>>>> 2a64bc4c
     
     if show_plot and num_cores > 1:
         example_show_plot = False
@@ -1076,41 +1047,6 @@
     else:
         example_show_plot = True
 
-<<<<<<< HEAD
-    if debug: print(f'Before partial function made: {datetime.now().strftime("%H:%M:%S.%f")[:-1]}')
-    # Partial function with fixed parameters except seed 
-    partial_evaluate_model = partial(evaluate_model, num_input_units=num_input_units, hidden_units=hidden_units, num_classes=num_classes, 
-                                     description=description, lr=lr, num_train_steps=num_train_steps, debug=debug, 
-                                     show_plot=example_show_plot, png_save_path=png_save_path, svg_save_path=svg_save_path,
-                                     test=test, plot_example_seed=base_seed, extra_params=extra_params)
-    if debug: print(f'After partial function made: {datetime.now().strftime("%H:%M:%S.%f")[:-1]}')
-
-    # List of base seeds
-    seeds = [base_seed + seed_offset * 10 for seed_offset in range(num_seeds)]
-    
-    if num_seeds > 1:
-        if debug: print(f'Multiprocessing started: {datetime.now().strftime("%H:%M:%S.%f")[:-1]}')
-        # with ProcessPoolExecutor(max_workers=num_cores) as executor:
-        #     results = list(executor.map(partial_evaluate_model, seeds))
-        results = Parallel(n_jobs=num_cores)(delayed(partial_evaluate_model)(seed) for seed in seeds)
-        if debug: print(f'Multiprocessing completed: {datetime.now().strftime("%H:%M:%S.%f")[:-1]}')
-    else:
-        # Run without multiprocessing
-        if debug: print(f'Running partial_evaluate_model: {datetime.now().strftime("%H:%M:%S.%f")[:-1]}')
-        results = [partial_evaluate_model(seed) for seed in seeds]
-
-    
-    if num_seeds > 1 and verbose:
-        # Extract and average the metrics 
-        if debug: print(f'Begin calculating metrics: {datetime.now().strftime("%H:%M:%S.%f")[:-1]}')
-        val_accuracies = [result[1] for result in results]
-        val_losses = [result[2] for result in results]
-        test_accuracies = [result[3] for result in results]
-
-        avg_val_acc = np.mean(val_accuracies)
-        avg_val_loss = np.mean(val_losses)
-        avg_test_acc = np.mean(test_accuracies)
-=======
     # List of base seeds
     seeds = [base_seed + seed_offset * 10 for seed_offset in range(num_seeds)]
     
@@ -1134,17 +1070,12 @@
     avg_val_acc = np.mean(val_accuracies)
     avg_val_loss = np.mean(val_losses)
     avg_test_acc = np.mean(test_accuracies) if test else None
->>>>>>> 2a64bc4c
-
+
+    if num_seeds > 1 and verbose:
         print(f"Averaged Test Accuracy: {avg_test_acc:.3f}")
         print(f"Averaged Validation Accuracy: {avg_val_acc:.3f}")
         print(f"Averaged Validation Loss: {avg_val_loss:.3f}")
         sys.stdout.flush()
-<<<<<<< HEAD
-
-        if debug: print(f'Finished calculating metrics: {datetime.now().strftime("%H:%M:%S.%f")[:-1]}')
-=======
->>>>>>> 2a64bc4c
     
     if return_net:
         # Plotting
@@ -1157,16 +1088,6 @@
             rep_net.plot_params(title=plot_title, seed=seed, png_save_path=png_save_path, svg_save_path=svg_save_path, show_plot=show_plot) 
                 
         model_dict = {description: {seed: results[i][0] for i, seed in enumerate(seeds)}}
-<<<<<<< HEAD
-        os.makedirs(export_file_path, exist_ok=True)
-        model_file_path = os.path.join(export_file_path, f"{description}_models.pkl")
-        with open(model_file_path, "wb") as f:
-            pickle.dump(model_dict, f)
-        print(f"Network exported to {model_file_path}")
-
-    if num_seeds > 1:
-        return val_accuracies
-=======
         if export:
             os.makedirs(export_file_path, exist_ok=True)
             model_file_path = os.path.join(export_file_path, f"{description}_models.pkl")
@@ -1176,7 +1097,6 @@
 
     if return_net:
         return avg_val_acc, model_dict
->>>>>>> 2a64bc4c
     else:
         return avg_val_acc, None
 
@@ -1192,14 +1112,10 @@
 @click.option('--debug', is_flag=True)
 @click.option('--num_train_steps', type=int, default=None)
 @click.option('--num_seeds', type=int, default=1)
-<<<<<<< HEAD
-def main(description, show_plot, save_plot, interactive, export, export_file_path, seed, debug, num_train_steps, num_seeds):
-=======
 @click.option('--num_cores', type=int, default=None)
 def main(description, show_plot, save_plot, interactive, export, export_file_path, seed, debug, num_train_steps, num_seeds,
          num_cores):
     start_time = time.time()
->>>>>>> 2a64bc4c
 
     base_seed = seed
 
@@ -1236,7 +1152,6 @@
     lr = lr_dict[description]
       
     extra_params = {}
-
     if "ojas_dend" in description:
         if "fixed_bias" in description:
             extra_params['alpha_out'] = 0.2417
@@ -1274,35 +1189,19 @@
         png_save_path = None
         svg_save_path = None
 
-<<<<<<< HEAD
-    if debug: print(f'eval_model_multiple_seeds called: {datetime.now().strftime("%H:%M:%S.%f")[:-1]}')
-    mean_val_accuracy = eval_model_multiple_seeds(description, lr, base_seed, num_seeds, num_input_units, hidden_units, num_classes,
-=======
     mean_val_accuracy, model_dict = eval_model_multiple_seeds(description, lr, base_seed, num_seeds, num_cores, num_input_units, hidden_units, num_classes,
->>>>>>> 2a64bc4c
                                                   export, export_file_path, show_plot, png_save_path, svg_save_path,
                                                   label_dict, debug, num_train_steps, test=True, extra_params=extra_params,
                                                   return_net=True)
     
-<<<<<<< HEAD
-=======
     end_time = time.time()
     total_time = end_time - start_time
     if debug:
         print(f"Total execution time: {total_time:.3f} seconds")
 
->>>>>>> 2a64bc4c
     if interactive:
         globals().update(locals())
 
 
 if __name__ == "__main__":
-    print(f'Execution started: {datetime.now().strftime("%H:%M:%S.%f")[:-1]}')
-    main(standalone_mode=False)
-
-show_time = True
-end_time = time.time()
-total_time = end_time - start_time
-if show_time:
-    print(f'Execution finished: {datetime.now().strftime("%H:%M:%S.%f")[:-1]}')
-    print(f"Total execution time: {total_time:.3f} seconds")+    main(standalone_mode=False)