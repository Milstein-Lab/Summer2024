--- conflicted
+++ resolved
@@ -1,9 +1,6 @@
 # Imports
-<<<<<<< HEAD
-=======
 import pathlib
 import torch
->>>>>>> 23afbc44
 import numpy as np
 import matplotlib.pyplot as plt
 import torch
@@ -127,13 +124,8 @@
     Simulate MLP Network
     """
 
-<<<<<<< HEAD
     def __init__(self, actv, input_feature_num, hidden_unit_nums, output_feature_num, lr, description=None, use_bias=True,
                  learn_bias=True, mean_subtract_input=False, seed=123):
-=======
-    def __init__(self, actv, input_feature_num, hidden_unit_nums, output_feature_num, lr, extra_params=None, description=None, use_bias=True,
-                 learn_bias=True, mean_subtract_input=False,):
->>>>>>> 23afbc44
         """
         Initialize MLP Network parameters
     
@@ -164,6 +156,7 @@
         self.learn_bias = learn_bias
         self.mean_subtract_input = mean_subtract_input
         self.lr = lr
+        self.lr = lr
 
         self.forward_soma_state = {} # states of all layers pre activation
         self.forward_activity = {} # activities of all layers post ReLU
@@ -235,6 +228,7 @@
         self.mlp = nn.Sequential(*layers)
 
         if 'backprop' in self.description:
+            self.optimizer = optim.SGD(self.parameters(), lr=self.lr)
             self.optimizer = optim.SGD(self.parameters(), lr=self.lr)
 
     def forward(self, x, num_samples=100, store=True, testing=True,):
@@ -372,7 +366,6 @@
 
         self.train_labels = []
         self.predicted_labels = []
-<<<<<<< HEAD
     
     def train_model(self, description, train_loader, val_loader, debug=False, num_train_steps=None, num_epochs=1, verbose=False, device='cpu'):
         """
@@ -396,8 +389,6 @@
         self.reinit()
         train_step = 0
         criterion_function = eval(f"nn.MSELoss()")
-=======
->>>>>>> 23afbc44
 
         for epoch in tqdm(range(num_epochs)):  # Loop over the dataset multiple times
             for i, data in enumerate(train_loader, 0):
@@ -443,22 +434,19 @@
                 if 'backprop' in description:
                     self.train_backprop(loss)
                 elif 'dend' in description:
-<<<<<<< HEAD
+                    self.train_dend(description, targets)
+
+                # store a copy of the weights in a weight_history dict
+                for key, layer in self.weights.items():
+                    self.weights_train_history[key].append(self.weights[key])
+
+                # Track losses
+                self.training_losses.append(loss.item())
+
                     self.train_dend(description, targets, self.lr)
                 
                 self.store_train_history()
                 
-=======
-                    self.train_dend(description, targets)
-
-                # store a copy of the weights in a weight_history dict
-                for key, layer in self.weights.items():
-                    self.weights_train_history[key].append(self.weights[key])
-
-                # Track losses
-                self.training_losses.append(loss.item())
-
->>>>>>> 23afbc44
                 # Stop after one certain number of train step
                 train_step += 1
                 if debug and num_train_steps is not None:
@@ -732,11 +720,8 @@
             axes[0][i].set_xticks(range(this_class_averaged_activity.shape[0]))
             axes[0][i].set_xticklabels(range(this_class_averaged_activity.shape[0]))
 
-<<<<<<< HEAD
+        axes[1][0].plot(self.train_steps_list, self.train_accuracy, label=f"Test Accuracy: {test_acc:.3f}\nVal Accuracy: {self.val_acc:.3f}")
         axes[1][0].plot(self.train_steps, self.train_accuracy, label=f"Test Accuracy: {self.test_acc:.3f}\nVal Accuracy: {self.val_acc:.3f}")
-=======
-        axes[1][0].plot(self.train_steps_list, self.train_accuracy, label=f"Test Accuracy: {test_acc:.3f}\nVal Accuracy: {self.val_acc:.3f}")
->>>>>>> 23afbc44
         axes[1][0].set_xlabel('Train Steps')
         axes[1][0].set_ylabel('Accuracy (%)')
         axes[1][0].legend(loc='best', frameon=False)
@@ -946,7 +931,6 @@
 
     train_data = TensorDataset(X_train, y_train)
     train_loader = DataLoader(train_data, batch_size=batch_size, drop_last=True, shuffle=True, num_workers=0, generator=gen)
-<<<<<<< HEAD
     
     return X_test, y_test, X_train, y_train, X_val, y_val, test_loader, train_loader, val_loader
 
@@ -1050,9 +1034,6 @@
         with open(model_file_path, "wb") as f:
             pickle.dump(model_dict, f)
         print(f"Network exported to {model_file_path}")
-=======
-    return X_test, y_test, X_train, y_train, X_val, y_val, test_loader, train_loader, val_loader, fig
->>>>>>> 23afbc44
 
 
 @click.command()
@@ -1062,10 +1043,9 @@
 @click.option('--interactive', is_flag=True)
 @click.option('--export', is_flag=True, default=False)
 @click.option('--export_file_path', type=click.Path(file_okay=True), default='pkl_data')
-@click.option('--seed', type=int, default=2021)
+@click.option('--seed', type=int, default=0)
 @click.option('--debug', is_flag=True)
 @click.option('--num_train_steps', type=int, default=1)
-<<<<<<< HEAD
 @click.option('--num_seeds', type=int, default=1)
 def main(description, show_plot, save_plot, interactive, export, export_file_path, seed, debug, num_train_steps, num_seeds):
 
@@ -1099,15 +1079,6 @@
                'dend_EI_contrast_zero_bias': 0.179,
                'dend_EI_contrast_fixed_bias': 0.068}
     
-=======
-def main(description, show_plot, save_plot, interactive, export, export_file_path, seed, debug, num_train_steps):
-    data_split_seed = 0
-    network_seed = seed + 1
-    data_order_seed = seed + 2
-    DEVICE = set_device()
-    local_torch_random = torch.Generator()
-
->>>>>>> 23afbc44
     num_classes = 4
     if save_plot:
         png_save_path = "figures"
@@ -1115,7 +1086,6 @@
         os.makedirs(png_save_path, exist_ok=True)
         os.makedirs(svg_save_path, exist_ok=True)
     else:
-<<<<<<< HEAD
         png_save_path = None
         svg_save_path = None
 
@@ -1126,104 +1096,7 @@
 
     eval_model_multiple_seeds(description, lr, base_seed, num_seeds, num_input_units, num_classes, export, 
                               export_file_path, show_plot, png_save_path, svg_save_path, label_dict, debug, num_train_steps)
-=======
-        save_path = None
-
-    X_test, y_test, X_train, y_train, X_val, y_val, test_loader, train_loader, val_loader, data_fig = generate_data(K=num_classes, seed=data_split_seed, gen=local_torch_random, display=show_plot or save_plot)
-
-    def train_and_handle_debug(net, description, criterion, train_loader, test_loader, extra_params, debug, num_train_steps, num_epochs, device):
-        try:
-            net.train_model(description, criterion, train_loader, val_loader, extra_params=extra_params, debug=debug, num_train_steps=num_train_steps, num_epochs=num_epochs, device=device)
-        except AssertionError:
-            print(f"{num_train_steps} train steps completed.")
-        except Exception as e:
-            traceback.print_exc()
-
-    # Train and Test model
-    set_seed(network_seed)
-
-    label_dict = {'backprop_learned_bias': 'Backprop Learned Bias',
-                'backprop_zero_bias': 'Backprop Zero Bias',
-                'backprop_fixed_bias': 'Backprop Fixed Bias',
-                'dend_temp_contrast_learned_bias': 'Dendritic Temporal Contrast Learned Bias',
-                'dend_temp_contrast_zero_bias': 'Dendritic Temporal Contrast Zero Bias',
-                'dend_temp_contrast_fixed_bias': 'Dendritic Temporal Contrast Fixed Bias',
-                'ojas_dend_learned_bias': 'Oja\'s Rule Learned Bias',
-                'ojas_dend_zero_bias': 'Oja\'s Zero Bias',
-                'ojas_dend_fixed_bias': 'Oja\'s Fixed Bias',
-                'dend_EI_contrast_learned_bias': 'Dendritic EI Contrast Learned Bias',
-                'dend_EI_contrast_zero_bias': 'Dendritic EI Contrast Zero Bias',
-                'dend_EI_contrast_fixed_bias': 'Dendritic EI Contrast Fixed Bias'}
-    
-    lr_dict = {'backprop_learned_bias': 0.1, # screened
-               'backprop_zero_bias': 0.01, #screened
-               'backprop_fixed_bias': 0.06, # screened
-               'dend_temp_contrast_learned_bias': 0.14, #screened
-               'dend_temp_contrast_zero_bias': 0.01,#screened
-               'dend_temp_contrast_fixed_bias': 0.07,#screened
-               'ojas_dend_learned_bias': 0.01,#screened
-               'ojas_dend_zero_bias': 0.017, #screened
-               'ojas_dend_fixed_bias': 0.017,#screened
-               'dend_EI_contrast_learned_bias': 0.11,
-               'dend_EI_contrast_zero_bias': 0.010,
-               'dend_EI_contrast_fixed_bias': 0.07}
-
-    criterion = "MSELoss"
-    num_epochs = 1
-    local_torch_random.manual_seed(data_order_seed)
-    extra_params = {}
-    if "ojas_dend" in description:
-        mean_subtract_input = True
-        extra_params['alpha'] = 0.7
-        extra_params['beta'] = 1.5
-    else:
-        mean_subtract_input = False
-    if "learned_bias" in description:
-        use_bias = True
-        learn_bias = True
-    elif "zero_bias" in description:
-        use_bias = False
-        learn_bias = False
-    elif "fixed_bias" in description:
-        use_bias = True
-        learn_bias = False
-    
-    net = Net(nn.ReLU, X_train.shape[1], [128, 32], num_classes, description=description, use_bias=use_bias,
-                  learn_bias=learn_bias, lr=lr_dict[description], extra_params=extra_params, mean_subtract_input=mean_subtract_input).to(DEVICE)
->>>>>>> 23afbc44
-    
-    if debug:
-        net.register_hooks()
-        train_and_handle_debug(net, description, criterion, train_loader, val_loader, debug, num_train_steps, num_epochs, DEVICE)
-    else:
-        val_acc = net.train_model(description, criterion, train_loader, val_loader, debug=debug, num_train_steps=num_train_steps, num_epochs=num_epochs, device=DEVICE)
-        test_acc = net.test_model(test_loader, verbose=False, device=DEVICE)
-
-        plot_title = label_dict[description]
-        summary_fig = net.display_summary(test_loader, test_acc, title=plot_title, save_path=None, show_plot=False)
-        params_fig = net.plot_params(title=plot_title, save_path=None, show_plot=False)
-
-        if save_plot:
-            data_fig.savefig(f'{save_path}/data.png', bbox_inches='tight', format='png')
-            data_fig.savefig(f'{svg_save_path}/data.svg', bbox_inches='tight', format='svg')
-            summary_fig.savefig(f'{save_path}/summary_{description}.png', bbox_inches='tight', format='png')
-            summary_fig.savefig(f'{svg_save_path}/summary_{description}.svg', bbox_inches='tight', format='svg')
-            params_fig.savefig(f'{save_path}/params_{description}.png', bbox_inches='tight', format='png')
-            params_fig.savefig(f'{svg_save_path}/params_{description}.svg', bbox_inches='tight', format='svg')
-
-        if show_plot:
-            plt.figure(data_fig.number)
-            plt.figure(summary_fig.number)
-            plt.figure(params_fig.number)
-            plt.show() 
-            
-    if export:
-        os.makedirs(export_file_path, exist_ok=True)
-        model_file_path = os.path.join(export_file_path, f"{description}_model.pkl")
-        with open(model_file_path, "wb") as f:
-            pickle.dump(net, f)
-        print(f"Network exported to {model_file_path}")
-
+    
     if interactive:
         globals().update(locals())
 
