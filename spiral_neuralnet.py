# Imports
import pathlib
import torch
import numpy as np
import matplotlib.pyplot as plt
import torch.nn as nn
import torch.optim as optim
from torchvision.utils import make_grid
import torchvision.transforms as transforms
from torchvision.datasets import ImageFolder
from torch.utils.data import DataLoader, TensorDataset
from tqdm.auto import tqdm
from IPython.display import display
import random
import pickle
import os
import click
import traceback


# set_seed() and seed_worker()
def set_seed(seed=None, seed_torch=True, verbose=False):
    """
    Function that controls randomness. NumPy and random modules must be imported.
  
    Args:
    - seed (Integer): A non-negative integer that defines the random state. Default is `None`.
    - seed_torch (Boolean): If `True` sets the random seed for pytorch tensors, so pytorch module
                            must be imported. Default is `True`.
    - verbose (boolean): If True, print seed being used.
  
    Returns:
      Nothing.
    """
    if seed is None:
        seed = np.random.choice(2 ** 32)
    random.seed(seed)
    np.random.seed(seed)
    if seed_torch:
        torch.manual_seed(seed)
        torch.cuda.manual_seed_all(seed)
        torch.cuda.manual_seed(seed)
        torch.backends.cudnn.benchmark = False
        torch.backends.cudnn.deterministic = True

    if verbose:
        print(f'Random seed {seed} has been set.')


# In case that `DataLoader` is used
def seed_worker(worker_id):
    """
    DataLoader will reseed workers following randomness in
    multi-process data loading algorithm.
  
    Args:
    - worker_id (integer): ID of subprocess to seed. 0 means that the data will be loaded in the main process
                            Refer: https://pytorch.org/docs/stable/data.html#data-loading-randomness for more details
  
    Returns:
      Nothing
    """
    worker_seed = torch.initial_seed() % 2**32
    np.random.seed(worker_seed)
    random.seed()
    
# set_device() to CPU or GPU
def set_device(verbose=False):
    """
    Set the device. CUDA if available, CPU otherwise
  
    Args:
    - verbose (boolean): If True, print whether GPU is being used.
  
    Returns:
    - Nothing
    """
    device = "cuda" if torch.cuda.is_available() else "cpu"
    if verbose:
        if device != "cuda":
            print("GPU is not enabled in this notebook")
        else:
            print("GPU is enabled in this notebook")

    return device


# Create spiral dataset
def create_spiral_dataset(K, sigma, N):
    """
    Function to simulate spiral dataset
  
    Args:
    - K (int): Number of classes
    - sigma (float): Standard deviation
    - N (int): Number of data points
  
    Returns:
    - X (torch.tensor): Spiral data
    - y (torch.tensor): Corresponding ground truth
    """

    # Initialize t, X, y
    t = torch.linspace(0, 1, N)
    X = torch.zeros(K*N, 2)
    y = torch.zeros(K*N)

    # Create data
    for k in range(K):
        X[k*N:(k+1)*N, 0] = t*(torch.sin(2*np.pi/K*(2*t+k)) + sigma*torch.randn(N))
        X[k*N:(k+1)*N, 1] = t*(torch.cos(2*np.pi/K*(2*t+k)) + sigma*torch.randn(N))
        y[k*N:(k+1)*N] = k

    return X, y


# Net class
class Net(nn.Module):
    """
    Simulate MLP Network
    """

    def __init__(self, actv, input_feature_num, hidden_unit_nums, output_feature_num, description=None, use_bias=True, learn_bias=True):
        """
        Initialize MLP Network parameters
    
        Args:
        - actv (string): Activation function
        - input_feature_num (int): Number of input features
        - hidden_unit_nums (list): Number of units per hidden layer. List of integers
        - output_feature_num (int): Number of output features
        - description (string): Learning rule to use
        - use_bias (boolean): If True, randomly initialize biases. If False, set all biases to 0.
        - learn_bias (boolean): If True, use learning rule to update biases. If False, otherwise.
    
        Returns:
        - Nothing
        """
        super(Net, self).__init__()
        # Save parameters as self variables
        self.input_feature_num = input_feature_num
        self.hidden_unit_nums = hidden_unit_nums
        self.output_feature_num = output_feature_num
        self.description = description
        self.use_bias = use_bias
        self.learn_bias = learn_bias

        self.forward_soma_state = {} # states of all layers pre activation
        self.forward_activity = {} # activities of all layers post ReLU
        self.weights = {}
        self.biases = {}
        self.initial_weights = {}
        self.initial_biases = {}
        self.activation_functions = {}
        self.layers = {}

        self.forward_dend_state = {}
        self.backward_dend_state = {}
        self.nudges = {}
        self.backward_activity = {}

        if 'dend_EI_contrast' in self.description:
            self.recurrent_layers = {}
            self.recurrent_weights = {}
            for i, num in enumerate(self.hidden_unit_nums):
                layer = f'H{i+1}'
                self.recurrent_layers[layer] = nn.Linear(num, num, bias=False)
                self.recurrent_weights[layer] = self.recurrent_layers[layer].weight

        self.hooked_grads = {}

        layers = []
        prev_size = input_feature_num
        for i, hidden_size in enumerate(hidden_unit_nums):
            layer = nn.Linear(prev_size, hidden_size, bias=use_bias)
            layers.append(layer)
            key = f'H{i+1}'
            self.layers[key] = layer

            self.weights[key] = layer.weight
            if use_bias:
                self.biases[key] = layer.bias
                if not learn_bias:
                    layer.bias.requires_grad = False
            else:
                self.biases[key] = torch.zeros(hidden_size)
            self.initial_weights[key] = layer.weight.data.clone()
            self.initial_biases[key] = self.biases[key].data.clone()

            act_layer = actv()
            layers.append(act_layer)
            self.activation_functions[key] = act_layer
            
            prev_size = hidden_size

        out_layer = nn.Linear(prev_size, output_feature_num, bias=use_bias)
        self.layers['Out'] = out_layer
        layers.append(out_layer) # Output state layer
        self.weights['Out'] = out_layer.weight
        if use_bias:
            self.biases['Out'] = out_layer.bias
            if not learn_bias:
                out_layer.bias.requires_grad = False
        else:
            self.biases['Out'] = torch.zeros(output_feature_num)
        self.initial_weights['Out'] = out_layer.weight.data.clone()
        self.initial_biases['Out'] = self.biases['Out'].data.clone()

        last_layer = actv()
        layers.append(last_layer) # ReLU after output state layer
        self.activation_functions['Out'] = last_layer

        self.mlp = nn.Sequential(*layers)

    def forward(self, x, store=True):
        """
        Simulate forward pass of MLP Network
    
        Args:
        - x (torch.tensor): Input data
        - store (boolean): If True, store intermediate states and activities of each layer
    
        Returns:
        - x (torch.tensor): Output data
        """
        if store:
            self.forward_activity['Input'] = x.detach().clone()

        for key, layer in self.layers.items():
            x = layer(x)
            if store:
                self.forward_soma_state[key] = x.detach().clone() # Before ReLU
            
            x = self.activation_functions[key](x)

            if store:
                self.forward_activity[key] = x.detach().clone() # After ReLU
        
        return x

    def save_gradients(self, key):
        def hook_fn(module, grad_input, grad_output):
            self.hooked_grads[key] = grad_output[0]
        return hook_fn

    def register_hooks(self):
        for key in self.layers.keys():
            self.layers[key].register_full_backward_hook(self.save_gradients(key))
    
    def test(self, data_loader, device='cpu'):
        """
        Function to gauge network performance
    
        Args:
        - data_loader (torch.utils.data type): Combines the test dataset and sampler, and provides an iterable over the given dataset.
        - device (string): CUDA/GPU if available, CPU otherwise
    
        Returns:
        - acc (float): Performance of the network
        - total (int): Number of datapoints in the dataloader
        """
        correct = 0
        total = 0
        for data in data_loader:
            inputs, labels = data
            inputs = inputs.to(device).float()
            labels = labels.to(device).long()

            outputs = self.forward(inputs)
            _, predicted = torch.max(outputs, 1)
            total += labels.size(0)
            correct += (predicted == labels).sum().item()

        acc = 100 * correct / total
        return total, acc
    
    def train_model(self, description, lr, criterion, train_loader, debug=False, num_train_steps=None, num_epochs=1, verbose=False, device='cpu'):
        """
        Train model with backprop, accumulate loss, evaluate performance.
    
        Args:
        - lr (float): Learning rate
        - criterion (torch.nn type): Loss function
        - optimizer (torch.optim type): Implements Adam or MSELoss algorithm.
        - train_loader (torch.utils.data type): Combines the train dataset and sampler, and provides an iterable over the given dataset.
        - debug (boolean): If True, enters debug mode.
        - num_train_steps (int): Stops train loop after specified number of steps.
        - num_epochs (int): Number of epochs [default: 1]
        - verbose (boolean): If True, print statistics
        - device (string): CUDA/GPU if available, CPU otherwise
    
        Returns:
        - Nothing
        """
        self.to(device)
        self.train()
        self.training_losses = []
        train_steps = 0

        # Create dictionaries for train state and activities
        self.forward_soma_state_train_history = {}
        self.forward_activity_train_history = {}
        self.forward_dend_state_train_history = {}
        self.backward_dend_state_train_history = {}
        self.nudges_train_history = {}
        self.weights_train_history = {}
        self.forward_activity_train_history['Input'] = []
        for key, layer in self.layers.items():
            self.forward_soma_state_train_history[key] = []
            self.forward_activity_train_history[key] = []
            self.forward_dend_state_train_history[key] = []
            self.backward_dend_state_train_history[key] = []
            self.nudges_train_history[key] = []
            self.weights_train_history[key] = []

        self.train_labels = []

        for epoch in tqdm(range(num_epochs)):  # Loop over the dataset multiple times
            for i, data in enumerate(train_loader, 0):
                # Get the inputs; data is a list of [inputs, labels]
                inputs, labels = data
                inputs = inputs.to(device).float()
                labels = labels.to(device).long()

                # forward pass
                outputs = self.forward(inputs)

                # Store forward state and activity info
                self.forward_activity_train_history['Input'].append(self.forward_activity['Input'])
                for key, layer in self.layers.items():
                    self.forward_soma_state_train_history[key].append(self.forward_soma_state[key])
                    self.forward_activity_train_history[key].append(self.forward_activity[key])

                # Decide criterion function
                criterion_function = eval(f"nn.{criterion}()")
                if criterion == "MSELoss":
                    targets = torch.zeros((inputs.shape[0], self.output_feature_num))
                    for row in range(len(labels)):
                        col = labels[row].int()
                        targets[row][col] = 1
                    loss = criterion_function(outputs, targets)
                elif criterion == "CrossEntropyLoss":
                    loss = criterion_function(outputs, labels)
                    
                self.train_labels.append(labels)

                # Choose learning rule
                if 'backprop' in description:
                    self.train_backprop(loss, lr)
                elif 'dend' in description:
                    self.train_dend(description, targets, lr)

                # store a copy of the weights in a weight_history dict
                for key, layer in self.weights.items():
                    self.weights_train_history[key].append(self.weights[key])

                # Track losses
                self.training_losses.append(loss.item())

                # Stop after one certain number of train step
                train_steps += 1
                if debug and num_train_steps is not None:
                    if train_steps == num_train_steps:
                        assert False

        # Squeeze all history tensors
        for key, layer in self.layers.items():
            self.forward_soma_state_train_history[key] = torch.stack(self.forward_soma_state_train_history[key]).squeeze()
            self.forward_activity_train_history[key] = torch.stack(self.forward_activity_train_history[key]).squeeze()
            if self.forward_dend_state_train_history[key]:
                self.forward_dend_state_train_history[key] = torch.stack(self.forward_dend_state_train_history[key]).squeeze()
            if self.backward_dend_state_train_history[key]:
                self.backward_dend_state_train_history[key] = torch.stack(self.backward_dend_state_train_history[key]).squeeze()
            if self.nudges_train_history[key]:
                self.nudges_train_history[key] = torch.stack(self.nudges_train_history[key]).squeeze()
            if self.weights_train_history[key]:
                self.weights_train_history[key] = torch.stack(self.weights_train_history[key]).squeeze()

        self.train_labels = torch.stack(self.train_labels)
        
        self.eval()

        train_total, train_acc = self.test(train_loader, device)
        self.train_acc = train_acc

        # Store final weights and biases
        self.final_weights = {}
        self.final_biases = {}
        for key, layer in self.layers.items():
            self.final_weights[key] = layer.weight.data.clone()
            self.final_biases[key] = self.biases[key].data.clone()

        if verbose:
            print(f'\nAccuracy on the {train_total} training samples: {train_acc:0.2f}')

        return train_acc
    
    def train_backprop(self, loss, lr):
        optimizer = optim.SGD(self.parameters(), lr=lr)
        optimizer.zero_grad()
        loss.backward()
        optimizer.step()

    def ReLU_derivative(self, x):
        output = torch.ones_like(x)
        indexes = torch.where(x <= 0)
        output[indexes] = 0
        return output

    def backward_dend_temp_contrast(self, targets):
        prev_layer = None
        reverse_layers = list(self.layers.keys())[::-1]
        
        for layer in reverse_layers:
            if layer == 'Out':
                self.nudges[layer] = (2.0 / self.output_feature_num) * self.ReLU_derivative(
                    self.forward_soma_state[layer]) * (targets - self.forward_activity[
                    'Out'])  # the ReLU derivative term is dA/dz
                self.nudges_train_history[layer].append(self.nudges[layer])
            else:
                self.forward_dend_state[layer] = self.forward_activity[prev_layer] @ self.weights[prev_layer]
                self.backward_dend_state[layer] = self.backward_activity[prev_layer] @ self.weights[prev_layer]
                self.nudges[layer] = self.ReLU_derivative(self.forward_soma_state[layer]) * (
                        self.backward_dend_state[layer] - self.forward_dend_state[layer])
                self.forward_dend_state_train_history[layer].append(self.nudges[layer])
                self.backward_dend_state_train_history[layer].append(self.backward_dend_state[layer])
                self.nudges_train_history[layer].append(self.nudges[layer])
            
            self.backward_activity[layer] = self.activation_functions[layer](
                self.forward_soma_state[layer] + self.nudges[layer])
            prev_layer = layer

    def backward_ojas(self, targets):
        prev_layer = None
        reverse_layers = list(self.layers.keys())[::-1]
        
        for layer in reverse_layers:
            if layer == 'Out':
                self.nudges[layer] = self.ReLU_derivative(self.forward_soma_state[layer]) * (targets - self.forward_activity['Out'])  # the ReLU derivative term is dA/dz
                self.nudges_train_history[layer].append(self.nudges[layer])
            else:
                self.forward_dend_state[layer] = self.forward_activity[prev_layer] @ self.weights[prev_layer]
                self.backward_dend_state[layer] = self.backward_activity[prev_layer] @ self.weights[prev_layer]
                self.nudges[layer] = self.ReLU_derivative(self.forward_soma_state[layer]) * (
                        self.backward_dend_state[layer] - self.forward_dend_state[layer])
                self.forward_dend_state_train_history[layer].append(self.nudges[layer])
                self.backward_dend_state_train_history[layer].append(self.backward_dend_state[layer])
                self.nudges_train_history[layer].append(self.nudges[layer])
            
            self.backward_activity[layer] = self.activation_functions[layer](
                self.forward_soma_state[layer] + self.nudges[layer])
            prev_layer = layer
    
    def step_dend_temp_contrast(self, lr):
        # add beta scalars?
        with torch.no_grad():
            prev_layer = 'Input'
            for layer in self.layers.keys():
                self.weights[layer].data += lr * torch.outer(self.nudges[layer].squeeze(),
                                                             self.forward_activity[prev_layer].squeeze())
                if self.use_bias and self.learn_bias:
                    self.biases[layer].data += lr * self.nudges[layer].squeeze()
                prev_layer = layer
    
    def step_ojas(self, lr):
        with ((torch.no_grad())):
            prev_layer = 'Input'
            for layer in self.layers.keys():
                self.weights[layer].data += (lr * self.backward_activity[layer].T * (self.forward_activity[prev_layer] - self.backward_activity[layer].T * self.weights[layer].data))
                # self.weights[layer].data += (lr * self.backward_activity[layer].T * (np.sign(self.weights[layer].data) * self.forward_activity[prev_layer] - self.backward_activity[layer].T * self.weights[layer].data))
                if self.use_bias and self.learn_bias:
                    self.biases[layer].data += lr * self.nudges[layer].squeeze()
                prev_layer = layer
    
    def backward_dend_EI_contrast(self, targets):
        reverse_layers = list(self.layers.keys())[::-1]
        
        for idx, layer in enumerate(reverse_layers):
            if layer == 'Out':
                self.nudges[layer] = (2.0 / self.output_feature_num) * self.ReLU_derivative(
                    self.forward_soma_state[layer]) * (targets - self.forward_activity['Out'])
            else:
                upper_layer = reverse_layers[idx - 1]
                self.forward_dend_state[layer] = self.forward_activity[upper_layer] @ self.weights[upper_layer] + \
                                                 self.recurrent_layers[layer](self.forward_activity[layer])
                self.backward_dend_state[layer] = self.backward_activity[upper_layer] @ self.weights[upper_layer] + \
                                                  self.recurrent_layers[layer](self.forward_activity[layer])
                self.nudges[layer] = self.backward_dend_state[layer] * self.ReLU_derivative(
                    self.forward_soma_state[layer])
            self.backward_activity[layer] = self.activation_functions[layer](
                self.forward_soma_state[layer] + self.nudges[layer])
    
    def step_dend_EI_contrast(self, lr):
        with torch.no_grad():
            lower_layer = 'Input'
            for layer in self.layers.keys():
                self.weights[layer].data += lr * torch.outer(self.nudges[layer].squeeze(),
                                                             self.forward_activity[lower_layer].squeeze())
                if layer != 'Out':
                    self.recurrent_weights[layer].data += -1 * lr * self.forward_dend_state[layer].T @ \
                                                          self.forward_activity[layer]
                if self.use_bias and self.learn_bias:
                    self.biases[layer].data += lr * self.nudges[layer].squeeze()
                lower_layer = layer
    
    def train_dend(self, description, targets, lr):
        '''
        Wrapper function for training models with dendritic learning rules
        - Dendritic Temporal Contrast
        - Oja's Rule
        - Dendritic Excitatory-Inhibitory (EI) Contrast

        Args:
        - targets (torch tensor): Target activities for output neurons
        - lr (float): Learning rate

        Returns:
        - Nothing
        '''
        self.eval()
        if 'dend_temp_contrast' in description:
            self.backward_dend_temp_contrast(targets)
            self.step_dend_temp_contrast(lr)
        elif 'oja' in description:
            self.backward_ojas(targets)
            self.step_ojas(lr)
        elif 'dend_EI_contrast' in description:
            self.backward_dend_EI_contrast(targets)
            self.step_dend_EI_contrast(lr)
    
    def test_model(self, test_loader, verbose=True, device='cpu'):
        '''
        Evaluate performance

        Args:
        - test_loader (torch.utils.data type): Combines the test dataset and sampler, and provides an iterable over the given dataset.
        - verbose (boolean): If True, print statistics
        - device (string): CUDA/GPU if available, CPU otherwise

        Returns:
        - Nothing
        '''
        self.to(device)
        test_total, test_acc = self.test(test_loader, device)

        if verbose:
            print(f'Accuracy on the {test_total} testing samples: {test_acc:0.2f}\n')
        
        self.test_acc = test_acc
        return test_acc
    
    def get_decision_map(self, X_test, y_test, K, DEVICE='cpu', M=500, eps=1e-3):
        """
        Helper function to plot decision map
    
        Args:
        - X_test (torch.tensor): Test data
        - y_test (torch.tensor): Labels of the test data
        - DEVICE (cpu or gpu): Device type
        - M (int): Size of the constructed tensor with meshgrid
        - eps (float): Decision threshold
    
        Returns:
        - Nothing
        """
        X_all = sample_grid()
        y_pred = self.forward(X_all.to(DEVICE), store=False).cpu()

        decision_map = torch.argmax(y_pred, dim=1)

        for i in range(len(X_test)):
            indices = (X_all[:, 0] - X_test[i, 0])**2 + (X_all[:, 1] - X_test[i, 1])**2 < eps
            decision_map[indices] = (K + y_test[i]).long()

        decision_map = decision_map.view(M, M)

        return decision_map.T

    def display_summary(self, test_loader, test_acc, title=None, save_path=None):
        '''
        Display network summary

        Args:
        - test_loader (torch.utils.data type): Combines the test dataset and sampler, and provides an iterable over the given dataset.
        - test_acc (int): Accuracy of model after testing.
        - title (string): Title of model based on description.

        Returns:
        - Nothing
        '''

        inputs, labels = next(iter(test_loader))

        class_averaged_activity = {}
        sorted_indices_layers = {}
        for key, activity in self.forward_activity.items():
            this_class_averaged_activity = torch.empty((self.output_feature_num, self.forward_activity[key].shape[1]))
            for label in torch.arange(self.output_feature_num):
                indexes = torch.where(labels == label)
                this_class_averaged_activity[label,:] = torch.mean(activity[indexes], dim=0)

            max_indices = this_class_averaged_activity.argmax(dim=0)
            if key == 'Out':
                this_sorted_indices = torch.arange(self.output_feature_num)
            else:
                values_sorted, this_sorted_indices = torch.sort(max_indices, stable=True)

            class_averaged_activity[key] = this_class_averaged_activity
            sorted_indices_layers[key] = this_sorted_indices

        num_layers = len(self.hidden_unit_nums)+1
        fig, axes = plt.subplots(nrows=2, ncols=num_layers, figsize=(3*num_layers, 6))

        for i, key in enumerate(self.layers):
            this_class_averaged_activity = class_averaged_activity[key]
            this_sorted_indices = sorted_indices_layers[key]
            imH = axes[0][i].imshow(this_class_averaged_activity[:,this_sorted_indices].T, aspect='auto', interpolation='none')
            if key == 'Out':
                axes[0][i].set_title(f'Output Layer')
                axes[0][i].set_yticks(range(this_class_averaged_activity.shape[1]))
                axes[0][i].set_yticklabels(range(this_class_averaged_activity.shape[1]))
            else:
                axes[0][i].set_title(f'Hidden Layer {i+1}')
            axes[0][i].set_xlabel('Label')
            axes[0][i].set_ylabel('Neuron')
            fig.colorbar(imH, ax=axes[0][i])

            axes[0][i].set_xticks(range(this_class_averaged_activity.shape[0]))
            axes[0][i].set_xticklabels(range(this_class_averaged_activity.shape[0]))

        axes[1][0].plot(self.training_losses, label=f"Test Accuracy: {test_acc}")
        axes[1][0].set_xlabel('Train Steps')
        axes[1][0].set_ylabel('Training Loss')
        axes[1][0].legend(loc='best', frameon=False)

        map = self.get_decision_map(inputs, labels, self.output_feature_num)

        axes[1][1].imshow(map, extent=[-2, 2, -2, 2], cmap='jet', origin='lower')
        axes[1][1].set_xlabel('x1')
        axes[1][1].set_ylabel('x2')
        axes[1][1].set_title('Predictions')

        for j in range(2,num_layers):
            axes[1][j].axis('off')

        if title is not None:
            fig.suptitle(f'Class Averaged Activity - {title}')
        else:
            fig.suptitle('Class Averaged Activity')

        fig.tight_layout()

        if save_path is not None:
            fig.savefig(f'{save_path}/summary_{self.description}.png', bbox_inches='tight')
        plt.show()

    def plot_params(self, title=None, save_path=None):
        '''
        Plot initial and final weights and biases for all layers.

        Args:
        - title (string): Title of model based on description.

        Returns:
        - Nothing
        '''

        num_layers = len(self.layers)
        fig, axes = plt.subplots(nrows=2, ncols=num_layers, figsize=(3*num_layers, 6))

        for i, key in enumerate(self.layers):
            iw = self.initial_weights[key].flatten()
            fw = self.final_weights[key].flatten()

            axes[0][i].hist([iw, fw], bins=30, label=['Initial Weights', 'Final Weights'])

            if key == 'Out':
                axes[0][i].set_title('Output Layer')
            else:
                axes[0][i].set_title(f'Hidden Layer {i+1}')

            if i == 0:
                axes[0][0].legend()
                axes[0][0].set_ylabel(f'Weights\nFrequency')
            axes[0][i].set_xlabel("Weight Value")


            ib = self.initial_biases[key].flatten()
            fb = self.final_biases[key].flatten()

            axes[1][i].hist([ib, fb], bins=30, label=['Initial Biases', 'Final Biases'])

            if key == 'Out':
                axes[1][i].set_title('Output Layer')
            else:
                axes[1][i].set_title(f'Hidden Layer {i+1}')

            if i == 0:
                axes[1][0].legend()
                axes[1][0].set_ylabel(f'Biases\nFrequency')
            axes[1][i].set_xlabel("Bias Value")
            
        if title is not None:
            fig.suptitle(title)
        fig.tight_layout()

        if save_path is not None:
            fig.savefig(f'{save_path}/parameters_{self.description}.png', bbox_inches='tight')
        fig.show()


def sample_grid(M=500, x_max=2.0):
    """
    Helper function to simulate sample meshgrid
  
    Args:
    - M (int): Size of the constructed tensor with meshgrid
    - x_max (float): Defines range for the set of points
  
    Returns:
    - X_all (torch.tensor): Concatenated meshgrid tensor
    """
    ii, jj = torch.meshgrid(torch.linspace(-x_max, x_max, M),
                            torch.linspace(-x_max, x_max, M),
                            indexing="ij")
    X_all = torch.cat([ii.unsqueeze(-1),
                       jj.unsqueeze(-1)],
                      dim=-1).view(-1, 2)
    return X_all


def generate_data(K=4, sigma=0.16, N=1000, save_path=None, seed=None, gen=None, display=True):
    '''
    Generate spiral dataset for training and testing a neural network.

    Args:
    - K (int): Number of classes in the dataset. Default is 4.
    - sigma (float): Standard deviation of the spiral dataset. Default is 0.16.
    - N (int): Number of samples in the dataset. Default is 1000.
    - seed (int): Seed value for reproducibility. Default is None.
    - gen (torch.Generator): Generator object for random number generation. Default is None.
    - display (bool): Whether to display a scatter plot of the dataset. Default is True.

    Returns:
    - X_test (torch.Tensor): Test input data.
    - y_test (torch.Tensor): Test target data.
    - X_train (torch.Tensor): Train input data.
    - y_train (torch.Tensor): Train target data.
    - test_loader (torch.utils.data.DataLoader): DataLoader for test data.
    - train_loader (torch.utils.data.DataLoader): DataLoader for train data.
    '''

    # Set seed for reproducibility
    if seed is not None:
        torch.manual_seed(seed)
    
    # Spiral Data Set graph
    X, y = create_spiral_dataset(K, sigma, N)
    
    num_samples = X.shape[0]
    # Shuffle data
    shuffled_indices = torch.randperm(num_samples)   # Get indices to shuffle data
    X = X[shuffled_indices]
    y = y[shuffled_indices]

    # Split data into train/test
    test_size = int(0.2 * num_samples)    # Assign test datset size using 20% of samples
    X_test = X[:test_size]
    y_test = y[:test_size]
    X_train = X[test_size:]
    y_train = y[test_size:]

    if display:
        fig, axes = plt.subplots(nrows=1, ncols=2, figsize=(8, 4))
        axes[0].scatter(X[:, 0], X[:, 1], c = y, s=10)
        axes[0].set_xlabel('x1')
        axes[0].set_ylabel('x2')
        axes[0].set_title('Train Data')

        axes[1].scatter(X_test[:, 0], X_test[:, 1], c=y_test, s=10)
        axes[1].set_xlabel('x1')
        axes[1].set_ylabel('x2')
        axes[1].set_title('Test Data')

        fig.tight_layout()

        if save_path is not None:
            fig.savefig(f'{save_path}/data.png', bbox_inches='tight')
        fig.show()

    # Train and test DataLoaders
    if gen is None:
        gen = torch.Generator()
    batch_size = 1
    test_data = TensorDataset(X_test, y_test)
    test_loader = DataLoader(test_data, batch_size=len(test_data), shuffle=False, num_workers=0,
                            worker_init_fn=seed_worker, generator=gen)
    train_data = TensorDataset(X_train, y_train)
    train_loader = DataLoader(train_data, batch_size=batch_size, drop_last=True, shuffle=True, num_workers=0,
                            worker_init_fn=seed_worker, generator=gen)
    
    return X_test, y_test, X_train, y_train, test_loader, train_loader


@click.command()
@click.option('--description', required=True, type=str, default='backprop_learned_bias')
@click.option('--show_plot', is_flag=True) 
@click.option('--save_plot', is_flag=True)
@click.option('--interactive', is_flag=True)
@click.option('--export', is_flag=True)
@click.option('--export_file_path', type=click.Path(file_okay=True), default='data/spiralNet_exported_model_data.pkl')
@click.option('--seed', type=int, default=2021)
@click.option('--debug', is_flag=True)
@click.option('--num_train_steps', type=int, default=1)
def main(description, show_plot, save_plot, interactive, export, export_file_path, seed, debug, num_train_steps):
    data_split_seed = seed
    network_seed = seed + 1
    data_order_seed = seed + 2
    DEVICE = set_device()
    local_torch_random = torch.Generator()

    num_classes = 4
    if save_plot:
        save_path = "figures"
        os.makedirs(save_path, exist_ok=True)
    else:
        save_path = None

    X_test, y_test, X_train, y_train, test_loader, train_loader = generate_data(K=num_classes, save_path=save_path, seed=data_split_seed, gen=local_torch_random, display=show_plot)

    def train_and_handle_debug(net, description, lr, criterion, train_loader, debug, num_train_steps, num_epochs, device):
        try:
            net.train_model(description, lr, criterion, train_loader, debug=debug, num_train_steps=num_train_steps, num_epochs=num_epochs, device=device)
        except AssertionError:
            print(f"{num_train_steps} train steps completed.")
        except Exception as e:
            traceback.print_exc()

    # Train and Test model
    set_seed(network_seed)

    label_dict = {'backprop_learned_bias': 'Backprop Learned Bias',
                'backprop_zero_bias': 'Backprop Zero Bias',
                'backprop_fixed_bias': 'Backprop Fixed Bias',
                'dend_temp_contrast_learned_bias': 'Dendritic Temporal Contrast Learned Bias',
                'dend_temp_contrast_zero_bias': 'Dendritic Temporal Contrast Zero Bias',
                'dend_temp_contrast_fixed_bias': 'Dendritic Temporal Contrast Fixed Bias',
                'ojas_dend_learned_bias': 'Oja\'s Rule Learned Bias',
                'ojas_dend_zero_bias': 'Oja\'s Zero Bias',
                'ojas_dend_fixed_bias': 'Oja\'s Fixed Bias',
                'dend_EI_contrast_learned_bias': 'Dendritic EI Contrast Learned Bias',
                'dend_EI_contrast_zero_bias': 'Dendritic EI Contrast Zero Bias',
                'dend_EI_contrast_fixed_bias': 'Dendritic EI Contrast Fixed Bias'}
    
    lr_dict = {'backprop_learned_bias': 0.11,
               'backprop_zero_bias': 0.01,
               'backprop_fixed_bias': 0.08,
               'dend_temp_contrast_learned_bias': 0.13,
               'dend_temp_contrast_zero_bias': 0.01,
               'dend_temp_contrast_fixed_bias': 0.10,
               'ojas_dend_learned_bias': 0.13,
               'ojas_dend_zero_bias': 0.01,
               'ojas_dend_fixed_bias': 0.021,
               'dend_EI_contrast_learned_bias': 0.11,
               'dend_EI_contrast_zero_bias': 0.01,
               'dend_EI_contrast_fixed_bias': 0.031}
<<<<<<< HEAD

=======
    
>>>>>>> 0353ca88
    criterion = "MSELoss"
    num_epochs = 2
    local_torch_random.manual_seed(data_order_seed)

    if "learned_bias" in description:
        net = Net(nn.ReLU, X_train.shape[1], [128, 32], num_classes, description=description, use_bias=True, learn_bias=True).to(DEVICE)
    elif "zero_bias" in description:
        net = Net(nn.ReLU, X_train.shape[1], [128, 32], num_classes, description=description, use_bias=False, learn_bias=False).to(DEVICE)
    elif "fixed_bias" in description:
        net = Net(nn.ReLU, X_train.shape[1], [128, 32], num_classes, description=description, use_bias=True, learn_bias=False).to(DEVICE)

    if debug:
        net.register_hooks()
        train_and_handle_debug(net, description, lr_dict[description], criterion, train_loader, debug, num_train_steps, num_epochs, DEVICE)
    else:
        net.train_model(description, lr_dict[description], criterion, train_loader, debug=debug, num_train_steps=num_train_steps, num_epochs=num_epochs, device=DEVICE)
        test_acc = net.test_model(test_loader, verbose=False, device=DEVICE)

        if show_plot or save_plot:
            plot_title = label_dict[description]
            net.display_summary(test_loader, test_acc, title=plot_title, save_path=save_path)
            net.plot_params(title=plot_title, save_path=save_path)
        if show_plot:
            plt.show()  

    if export:
        if os.path.isfile(export_file_path):
            with open(export_file_path, "rb") as f:
                model_data_dict = pickle.load(f)
        else:
            model_data_dict = {}
        model_data_dict[description] = net
        with open(export_file_path, "wb") as f:
            pickle.dump(model_data_dict, f)
        print(f"Network exported to {export_file_path}")

    if interactive:
        globals().update(locals())


if __name__ == "__main__":
    main(standalone_mode=False)<|MERGE_RESOLUTION|>--- conflicted
+++ resolved
@@ -864,11 +864,8 @@
                'dend_EI_contrast_learned_bias': 0.11,
                'dend_EI_contrast_zero_bias': 0.01,
                'dend_EI_contrast_fixed_bias': 0.031}
-<<<<<<< HEAD
-
-=======
-    
->>>>>>> 0353ca88
+
+    
     criterion = "MSELoss"
     num_epochs = 2
     local_torch_random.manual_seed(data_order_seed)
