--- conflicted
+++ resolved
@@ -307,30 +307,7 @@
         acc = 100 * correct / total
         return total, acc
     
-<<<<<<< HEAD
     def reinit(self):
-=======
-    def train_model(self, description, lr, train_loader, val_loader, debug=False, num_train_steps=None, num_epochs=1, verbose=False, device='cpu'):
-        """
-        Train model with learning rules, accumulate loss, evaluate performance
-    
-        Args:
-        - description (string): Description of model to train
-        - lr (float): Learning rate
-        - train_loader (torch.utils.data type): Combines the train dataset and sampler, and provides an iterable over the given dataset
-        - val_loader (torch.utils.data type): Contains a validation dataset as a single batch
-        - debug (boolean): If True, enters debug mode.
-        - num_train_steps (int): Stops train loop after specified number of steps
-        - num_epochs (int): Number of epochs [default: 1]
-        - verbose (boolean): If True, print statistics
-        - device (string): CUDA/GPU if available, CPU otherwise
-    
-        Returns:
-        - train_acc (int): Accuracy of model on train data
-        """
-        self.to(device)
-        self.train()
->>>>>>> 6cb3ab70
         self.training_losses = []
         
         self.train_accuracy = []
@@ -362,6 +339,58 @@
         
         self.train_labels = []
         self.predicted_labels = []
+     
+    def train_model(self, description, lr, train_loader, val_loader, debug=False, num_train_steps=None, num_epochs=1, verbose=False, device='cpu'):
+        """
+        Train model with learning rules, accumulate loss, evaluate performance
+    
+        Args:
+        - description (string): Description of model to train
+        - lr (float): Learning rate
+        - train_loader (torch.utils.data type): Combines the train dataset and sampler, and provides an iterable over the given dataset
+        - val_loader (torch.utils.data type): Contains a validation dataset as a single batch
+        - debug (boolean): If True, enters debug mode.
+        - num_train_steps (int): Stops train loop after specified number of steps
+        - num_epochs (int): Number of epochs [default: 1]
+        - verbose (boolean): If True, print statistics
+        - device (string): CUDA/GPU if available, CPU otherwise
+    
+        Returns:
+        - train_acc (int): Accuracy of model on train data
+        """
+        self.to(device)
+        self.train()
+        self.training_losses = []
+        
+        self.train_accuracy = []
+        self.train_steps = []
+        
+        # Create dictionaries for train state and activities
+        self.forward_soma_state_train_history = {}
+        self.forward_activity_train_history = {}
+        self.backward_activity_train_history = {}
+        if self.mean_subtract_input:
+            self.forward_activity_mean_subtracted_train_history = {}
+        self.forward_dend_state_train_history = {}
+        self.backward_dend_state_train_history = {}
+        self.nudges_train_history = {}
+        self.weights_train_history = {}
+        self.forward_activity_train_history['Input'] = []
+        if self.mean_subtract_input:
+            self.forward_activity_mean_subtracted_train_history['Input'] = []
+        for key, layer in self.layers.items():
+            self.forward_soma_state_train_history[key] = []
+            self.forward_activity_train_history[key] = []
+            if self.mean_subtract_input:
+                self.forward_activity_mean_subtracted_train_history[key] = []
+            self.backward_activity_train_history[key] = []
+            self.forward_dend_state_train_history[key] = []
+            self.backward_dend_state_train_history[key] = []
+            self.nudges_train_history[key] = []
+            self.weights_train_history[key] = []
+        
+        self.train_labels = []
+        self.predicted_labels = []
     
     def train_model(self, description, lr, criterion, train_loader, val_loader, debug=False, num_train_steps=None, num_epochs=1, verbose=False, device='cpu'):
         """
@@ -405,31 +434,8 @@
                     correct = (torch.tensor(self.predicted_labels[-100:]) == torch.tensor(self.train_labels[-100:])).sum().item()
                     acc = correct
                     self.train_accuracy.append(acc)
-<<<<<<< HEAD
                     self.train_steps.append(train_step)
-                
-                # Decide criterion function
-                criterion_function = eval(f"nn.{criterion}()")
-                if criterion == "MSELoss":
-                    targets = torch.zeros((inputs.shape[0], self.output_feature_num))
-                    for row in range(len(labels)):
-                        col = labels[row].int()
-                        targets[row][col] = 1
-                    loss = criterion_function(outputs, targets)
-                elif criterion == "CrossEntropyLoss":
-                    loss = criterion_function(outputs, labels)
-=======
-                    self.train_steps_list.append(train_step)
-
-                # Store forward state and activity info
-                self.forward_activity_train_history['Input'].append(self.forward_activity['Input'])
-                for key, layer in self.layers.items():
-                    self.forward_soma_state_train_history[key].append(self.forward_soma_state[key])
-                    self.forward_activity_train_history[key].append(self.forward_activity[key])
-                    if self.mean_subtract_input:
-                        self.forward_activity_mean_subtracted_train_history[key].append(
-                            self.forward_activity_mean_subtracted[key])
-
+                    
                 # Make targets based on criterion function
                 criterion_function = eval(f"nn.MSELoss()")
                 targets = torch.zeros((inputs.shape[0], self.output_feature_num))
@@ -437,7 +443,6 @@
                     col = labels[row].int()
                     targets[row][col] = 1
                 loss = criterion_function(outputs, targets)
->>>>>>> 6cb3ab70
                     
                 # Choose learning rule
                 if 'backprop' in description:
@@ -989,13 +994,13 @@
                 'dend_EI_contrast_fixed_bias': 'Dendritic EI Contrast Fixed Bias'}
     
     lr_dict = {'backprop_learned_bias': 0.1,
-               'backprop_zero_bias': 0.01, 
-               'backprop_fixed_bias': 0.06, 
-               'dend_temp_contrast_learned_bias': 0.14, 
+               'backprop_zero_bias': 0.01,
+               'backprop_fixed_bias': 0.06,
+               'dend_temp_contrast_learned_bias': 0.14,
                'dend_temp_contrast_zero_bias': 0.01,
                'dend_temp_contrast_fixed_bias': 0.07,
                'ojas_dend_learned_bias': 0.01,
-               'ojas_dend_zero_bias': 0.02, 
+               'ojas_dend_zero_bias': 0.02,
                'ojas_dend_fixed_bias': 0.04,
                'dend_EI_contrast_learned_bias': 0.11,
                'dend_EI_contrast_zero_bias': 0.010,
