# Imports
import torch
import numpy as np
import matplotlib.pyplot as plt
import torch
import torch.nn as nn
import torch.optim as optim
from torch.utils.data import DataLoader, TensorDataset
from tqdm.autonotebook import tqdm
import random
import pickle
import sys
import os
from os import cpu_count
import click
from joblib import Parallel, delayed
import traceback
import time


# set_seed() and seed_worker()
def set_seed(seed=None, seed_torch=True, verbose=False):
    """
    Function that controls randomness. NumPy and random modules must be imported.
  
    Args:
    - seed (Integer): A non-negative integer that defines the random state. Default is `None`.
    - seed_torch (Boolean): If `True` sets the random seed for pytorch tensors, so pytorch module
                            must be imported. Default is `True`.
    - verbose (boolean): If True, print seed being used.
  
    Returns:
      Nothing.
    """
    if seed is None:
        seed = np.random.choice(2 ** 32)
    random.seed(seed)
    np.random.seed(seed)
    if seed_torch:
        torch.manual_seed(seed)
        torch.cuda.manual_seed_all(seed)
        torch.cuda.manual_seed(seed)
        torch.backends.cudnn.benchmark = False
        torch.backends.cudnn.deterministic = True

    if verbose:
        print(f'Random seed {seed} has been set.')

# In case that `DataLoader` is used
def seed_worker(worker_id):
    """
    DataLoader will reseed workers following randomness in
    multi-process data loading algorithm.
  
    Args:
    - worker_id (integer): ID of subprocess to seed. 0 means that the data will be loaded in the main process
                            Refer: https://pytorch.org/docs/stable/data.html#data-loading-randomness for more details
  
    Returns:
      Nothing
    """
    worker_seed = torch.initial_seed() % 2**32
    np.random.seed(worker_seed)
    random.seed()
    
# set_device() to CPU or GPU
def set_device(verbose=False):
    """
    Set the device. CUDA if available, CPU otherwise
  
    Args:
    - verbose (boolean): If True, print whether GPU is being used.
  
    Returns:
    - Nothing
    """
    device = "cuda" if torch.cuda.is_available() else "cpu"
    if verbose:
        if device != "cuda":
            print("GPU is not enabled in this notebook")
        else:
            print("GPU is enabled in this notebook")

    return device

# Create spiral dataset
def create_spiral_dataset(K, sigma, N):
    """
    Function to simulate spiral dataset
  
    Args:
    - K (int): Number of classes
    - sigma (float): Standard deviation
    - N (int): Number of data points
  
    Returns:
    - X (torch.tensor): Spiral data
    - y (torch.tensor): Corresponding ground truth
    """

    # Initialize t, X, y
    t = torch.linspace(0, 1, N)
    X = torch.zeros(K*N, 2)
    y = torch.zeros(K*N)

    # Create data
    for k in range(K):
        X[k*N:(k+1)*N, 0] = t*(torch.sin(2*np.pi/K*(2*t+k)) + sigma*torch.randn(N))
        X[k*N:(k+1)*N, 1] = t*(torch.cos(2*np.pi/K*(2*t+k)) + sigma*torch.randn(N))
        y[k*N:(k+1)*N] = k

    return X, y


# Net class
class Net(nn.Module):
    """
    Simulate MLP Network
    """

    def __init__(self, actv, input_feature_num, hidden_unit_nums, output_feature_num, lr, extra_params=None,
                 description=None, use_bias=True, learn_bias=True, mean_subtract_input=False, seed=0):
        """
        Initialize MLP Network parameters
    
        Args:
        - actv (string): Activation function
        - input_feature_num (int): Number of input features
        - hidden_unit_nums (list): Number of units per hidden layer. List of integers
        - output_feature_num (int): Number of output features
        - lr (float): Learning rate
        - description (string): Learning rule to use
        - use_bias (boolean): If True, randomly initialize biases. If False, set all biases to 0.
        - learn_bias (boolean): If True, use learning rule to update biases. If False, otherwise.
        - mean_subtract_input (boolean): If True, forward method mean subtracts input before computing output
        Returns:
        - Nothing
        """
        super(Net, self).__init__()

        torch.manual_seed(seed)

        self.input_feature_num = input_feature_num
        self.hidden_unit_nums = hidden_unit_nums
        self.output_feature_num = output_feature_num
        self.description = description
        self.use_bias = use_bias
        self.learn_bias = learn_bias
        self.mean_subtract_input = mean_subtract_input
        self.lr = lr
        self.extra_params = extra_params

        self.forward_soma_state = {} # states of all layers pre activation
        self.forward_activity = {} # activities of all layers post ReLU
        if self.mean_subtract_input:
            self.forward_activity_mean_subtracted = {}
        self.weights = {}
        self.biases = {}
        self.initial_weights = {}
        self.initial_biases = {}
        self.activation_functions = {}
        self.layers = {}

        self.forward_dend_state = {}
        self.backward_dend_state = {}
        self.nudges = {}
        self.backward_activity = {}
        
        self.recurrent_layers = {}
        self.recurrent_weights = {}
        if 'dend_EI_contrast' in self.description:
            for i, num in enumerate(self.hidden_unit_nums):
                layer = f'H{i+1}'
                self.recurrent_layers[layer] = nn.Linear(num, num, bias=False)
                self.recurrent_weights[layer] = self.recurrent_layers[layer].weight
        elif 'oja' in self.description:
            self.running_average_len = 600

        self.hooked_grads = {}

        layers = []
        prev_size = input_feature_num
        for i, hidden_size in enumerate(hidden_unit_nums):
            layer = nn.Linear(prev_size, hidden_size, bias=use_bias)
            layers.append(layer)
            key = f'H{i+1}'
            self.layers[key] = layer

            self.weights[key] = layer.weight
            if use_bias:
                self.biases[key] = layer.bias
                if not learn_bias:
                    layer.bias.requires_grad = False
            else:
                self.biases[key] = torch.zeros(hidden_size)
            self.initial_weights[key] = layer.weight.data.clone()
            self.initial_biases[key] = self.biases[key].data.clone()

            act_layer = actv()
            layers.append(act_layer)
            self.activation_functions[key] = act_layer
            
            prev_size = hidden_size

        out_layer = nn.Linear(prev_size, output_feature_num, bias=use_bias)
        self.layers['Out'] = out_layer
        layers.append(out_layer) # Output state layer
        self.weights['Out'] = out_layer.weight
        if use_bias:
            self.biases['Out'] = out_layer.bias
            if not learn_bias:
                out_layer.bias.requires_grad = False
        else:
            self.biases['Out'] = torch.zeros(output_feature_num)
        self.initial_weights['Out'] = out_layer.weight.data.clone()
        self.initial_biases['Out'] = self.biases['Out'].data.clone()

        last_layer = actv()
        layers.append(last_layer) # ReLU after output state layer
        self.activation_functions['Out'] = last_layer

        self.mlp = nn.Sequential(*layers)

        if 'backprop' in self.description:
            self.optimizer = optim.SGD(self.parameters(), lr=self.lr)

    def forward(self, x, store=True, testing=True,):
        """
        Simulate forward pass of MLP Network
    
        Args:
        - x (torch.tensor): Input data
        - store (boolean): If True, store intermediate states and activities of each layer
        - test (boolean): If True, expect full batch to be contained in x
    
        Returns:
        - x (torch.tensor): Output data
        """
        if store:
            self.forward_activity['Input'] = x.detach().clone()
        
        if self.mean_subtract_input:
            if not testing:
                if self.forward_activity_train_history['Input']:
                    x = x - torch.mean(torch.stack(self.forward_activity_train_history['Input'][-self.running_average_len:]), dim=0)
                    self.forward_activity_mean_subtracted['Input'] = x.detach().clone()
                else:
                    self.forward_activity_mean_subtracted['Input'] = x.detach().clone()
            else:
                x = x - torch.mean(x, dim=0)
                self.forward_activity_mean_subtracted['Input'] = x.detach().clone()
        
        for key, layer in self.layers.items():
            x = layer(x)
            if store:
                self.forward_soma_state[key] = x.detach().clone() # Before ReLU
            
            x = self.activation_functions[key](x)

            if store:
                self.forward_activity[key] = x.detach().clone() # After ReLU
            
            if self.mean_subtract_input:
                if not testing:
                    if self.forward_activity_train_history[key]:
                        x = x - torch.mean(torch.stack(self.forward_activity_train_history[key][-self.running_average_len:]), dim=0)
                        self.forward_activity_mean_subtracted[key] = x.detach().clone()
                    else:
                        self.forward_activity_mean_subtracted[key] = x.detach().clone()
                else:
                    x = x - torch.mean(x, dim=0)
                    self.forward_activity_mean_subtracted[key] = x.detach().clone()


        return x

    def save_gradients(self, key):
        def hook_fn(module, grad_input, grad_output):
            self.hooked_grads[key] = grad_output[0]
        return hook_fn

    def register_hooks(self):
        for key in self.layers.keys():
            self.layers[key].register_full_backward_hook(self.save_gradients(key))
    
    def test(self, data_loader, device='cpu', store=True, testing=True):
        """
        Function to gauge network performance
    
        Args:
        - data_loader (torch.utils.data type): Combines the test dataset and sampler, and provides an iterable over the given dataset
        - device (string): CUDA/GPU if available, CPU otherwise
    
        Returns:
        - total (int): Number of datapoints in the dataloader
        - acc (float): Performance of the network
        """
        correct = 0
        total = 0
        for data in data_loader:
            inputs, labels = data
            inputs = inputs.to(device).float()
            labels = labels.to(device).long()
            outputs = self.forward(inputs, store=store, testing=True)
            _, predicted = torch.max(outputs, 1)
            if store:
                self.test_labels = labels
                self.predicted_labels = predicted
            total += labels.size(0)
            correct += (predicted == labels).sum().item()

        acc = 100 * correct / total
        return total, acc
    
    def reinit(self):
        self.training_losses = []
        
        self.train_accuracy = []
        self.train_steps_list = []
        self.avg_loss = []
        
        self.forward_soma_state_train_history = {}
        self.forward_activity_train_history = {}
        self.backward_activity_train_history = {}
        if self.mean_subtract_input:
            self.forward_activity_mean_subtracted_train_history = {}
        self.forward_dend_state_train_history = {}
        self.backward_dend_state_train_history = {}
        self.nudges_train_history = {}
        self.weights_train_history = {}
        self.biases_train_history = {}
        self.recurrent_weights_train_history = {}
        self.forward_activity_train_history['Input'] = []
        if self.mean_subtract_input:
            self.forward_activity_mean_subtracted_train_history['Input'] = []
        for key in self.layers:
            self.forward_soma_state_train_history[key] = []
            self.forward_activity_train_history[key] = []
            if self.mean_subtract_input:
                self.forward_activity_mean_subtracted_train_history[key] = []
            self.backward_activity_train_history[key] = []
            self.forward_dend_state_train_history[key] = []
            self.backward_dend_state_train_history[key] = []
            self.nudges_train_history[key] = []
            self.weights_train_history[key] = []
            self.recurrent_weights_train_history[key] = []
            if self.use_bias or self.learn_bias:
                self.biases_train_history[key] = []
        
        self.train_labels = []
        self.predicted_labels = []
    
    def train_model(self, description, train_loader, val_loader, debug=False, num_train_steps=None, num_epochs=1, verbose=False, device='cpu'):
        """
        Train model with backprop, accumulate loss, evaluate performance
    
        Args:
        - description (string): Description of model to train
        - train_loader (torch.utils.data type): Combines the train dataset and sampler, and provides an iterable over the given dataset
        - val_loader (torch.utils.data type): Contains a validation dataset as a single batch
        - debug (boolean): If True, enters debug mode.
        - num_train_steps (int): Stops train loop after specified number of steps
        - num_epochs (int): Number of epochs [default: 1]
        - verbose (boolean): If True, print statistics
        - device (string): CUDA/GPU if available, CPU otherwise
    
        Returns:
        - val_acc (int): Accuracy of model on train data
        """
        self.to(device)
        self.train()
        self.reinit()
        train_step = 0
        criterion_function = eval(f"nn.MSELoss()")

        for epoch in range(num_epochs):  # Loop over the dataset multiple times
            for data in tqdm(train_loader):
                # Get the inputs; data is a list of [input, label]
                input, label = data
                input = input.to(device).float()
                label = label.to(device).long()

                self.train_labels.append(label.item())

                # forward pass
                outputs = self.forward(input, testing=False)
                _, predicted = torch.max(outputs, 1)
                targets = torch.eye(self.output_feature_num)[label]

                self.predicted_labels.append(predicted)

                loss = criterion_function(outputs, targets)

                # Track losses
                self.training_losses.append(loss.item())

                if train_step % 100 == 0:
                    correct = (torch.tensor(self.predicted_labels[-100:]) == torch.tensor(self.train_labels[-100:])).sum().item()
                    acc = correct
                    self.train_accuracy.append(acc)
                    self.train_steps_list.append(train_step) 
                    self.avg_loss.append(torch.mean(torch.tensor(self.training_losses[-100:])))                 
                
                # Choose learning rule
                if 'backprop' in description:
                    self.train_backprop(loss)
                elif 'dend' in description:
                    self.train_dend(description, targets)
                
                self.store_train_history()
                
                # Stop after one certain number of train step
                train_step += 1
                if num_train_steps is not None:
                    if train_step == num_train_steps:
                        assert False

        self.stack_train_history()
        
        self.eval()

        val_total, val_acc = self.test(val_loader, device, testing=True)
        self.val_acc = val_acc
        self.final_loss = self.training_losses[-1]

        # Store final weights and biases
        self.final_weights = {}
        self.final_biases = {}
        for key, layer in self.layers.items():
            self.final_weights[key] = layer.weight.data.clone()
            self.final_biases[key] = self.biases[key].data.clone()

        if verbose:
            print(f'\nAccuracy on the {val_total} training samples: {val_acc:0.2f}')

        return val_acc
    
    def train_backprop(self, loss):
        self.optimizer.zero_grad()
        loss.backward()
        self.optimizer.step()

    def ReLU_derivative(self, x):
        output = torch.ones_like(x)
        indexes = torch.where(x <= 0)
        output[indexes] = 0
        return output

    def backward_dend_temp_contrast(self, targets):
        with torch.no_grad():
            prev_layer = None
            reverse_layers = list(self.layers.keys())[::-1]
            
            for layer in reverse_layers:
                if layer == 'Out':
                    self.nudges[layer] = (2.0 / self.output_feature_num) * self.ReLU_derivative(
                        self.forward_soma_state[layer]) * (targets - self.forward_activity['Out'])  # the ReLU derivative term is dA/dz
                    self.nudges_train_history[layer].append(self.nudges[layer])
                else:
                    self.forward_dend_state[layer] = self.forward_activity[prev_layer] @ self.weights[prev_layer]
                    self.backward_dend_state[layer] = self.backward_activity[prev_layer] @ self.weights[prev_layer]
                    self.nudges[layer] = self.ReLU_derivative(self.forward_soma_state[layer]) * (
                            self.backward_dend_state[layer] - self.forward_dend_state[layer])
                    self.forward_dend_state_train_history[layer].append(self.nudges[layer])
                    self.backward_dend_state_train_history[layer].append(self.backward_dend_state[layer])
                    self.nudges_train_history[layer].append(self.nudges[layer])
                
                self.backward_activity[layer] = self.activation_functions[layer](self.forward_soma_state[layer] + self.nudges[layer])
                prev_layer = layer

    def step_dend_temp_contrast(self):
        # add beta scalars?
        with torch.no_grad():
            lr = self.lr
            with torch.no_grad():
                prev_layer = 'Input'
                for layer in self.layers.keys():
                    self.weights[layer].data += lr * torch.outer(self.nudges[layer].squeeze(),
                                                                self.forward_activity[prev_layer].squeeze())
                    if self.use_bias and self.learn_bias:
                        self.biases[layer].data += lr * self.nudges[layer].squeeze()
                    prev_layer = layer

    def backward_ojas(self, targets):
        with torch.no_grad():
            beta_Out = self.extra_params['beta_Out']
            beta_H2 = self.extra_params['beta_H2']
            beta_H1 = self.extra_params['beta_H1']

            prev_layer = None
            reverse_layers = list(self.layers.keys())[::-1]
            
            for layer in reverse_layers:
                if layer == 'Out':
                    self.nudges[layer] = beta_Out * self.ReLU_derivative(self.forward_soma_state[layer]) * (targets - self.forward_activity['Out'])  # the ReLU derivative term is dA/dz
                    self.nudges_train_history[layer].append(self.nudges[layer])
                else:
                    self.forward_dend_state[layer] = self.forward_activity[prev_layer] @ self.weights[prev_layer]
                    self.backward_dend_state[layer] = self.backward_activity[prev_layer] @ self.weights[prev_layer]
                    self.nudges[layer] = eval(f'beta_{layer}') * self.ReLU_derivative(self.forward_soma_state[layer]) * (self.backward_dend_state[layer] - self.forward_dend_state[layer])
                    self.forward_dend_state_train_history[layer].append(self.nudges[layer])
                    self.backward_dend_state_train_history[layer].append(self.backward_dend_state[layer])
                    self.nudges_train_history[layer].append(self.nudges[layer])
                
                self.backward_activity[layer] = self.activation_functions[layer](
                    self.forward_soma_state[layer] + self.nudges[layer])
                prev_layer = layer
    
    def step_ojas(self):
        alpha_Out = self.extra_params['alpha_Out']
        alpha_H2 = self.extra_params['alpha_H2']
        alpha_H1 = self.extra_params['alpha_H1']
        with torch.no_grad():
            prev_layer = 'Input'
            for layer in self.layers.keys():
                self.weights[layer].data += (self.lr * self.backward_activity[layer].T * (self.forward_activity_mean_subtracted[prev_layer] - eval(f'alpha_{layer}') * self.backward_activity[layer].T * self.weights[layer].data))
                if self.use_bias and self.learn_bias:
                    self.biases[layer].data += self.lr * self.nudges[layer].squeeze()
                prev_layer = layer
    
    def backward_dend_EI_contrast(self, targets):
        with torch.no_grad():
            reverse_layers = list(self.layers.keys())[::-1]
            for idx, layer in enumerate(reverse_layers):
                if layer == 'Out':
                    self.nudges[layer] = (2.0 / self.output_feature_num) * self.ReLU_derivative(self.forward_soma_state[layer]) * (targets - self.forward_activity['Out'])
                    self.nudges[layer].clamp_(-1., 1.)
                else:
                    upper_layer = reverse_layers[idx - 1]
                    self.forward_dend_state[layer] = self.forward_activity[upper_layer] @ self.weights[upper_layer] + self.recurrent_layers[layer](self.forward_activity[layer])
                    self.forward_dend_state[layer].clamp_(-1., 1.)
                    self.backward_dend_state[layer] = self.backward_activity[upper_layer] @ self.weights[upper_layer] + self.recurrent_layers[layer](self.forward_activity[layer])
                    self.backward_dend_state[layer].clamp_(-1., 1.)
                    self.nudges[layer] = self.backward_dend_state[layer] * self.ReLU_derivative(self.forward_soma_state[layer])
                self.backward_activity[layer] = self.activation_functions[layer](self.forward_soma_state[layer] + self.nudges[layer])

    def step_dend_EI_contrast(self):
        with torch.no_grad():
            lr = self.lr
            lower_layer = 'Input'
            for idx, layer in enumerate(self.layers.keys()):
                if layer != 'Out':
                    rec_lr_key = f'rec_lr_H{idx+1}'
                    rec_lr = self.extra_params[rec_lr_key]

                self.weights[layer].data += lr * torch.outer(self.nudges[layer].squeeze(), torch.clamp(self.forward_activity[lower_layer].squeeze(), 0., 1.))
                
                if layer != 'Out':
                    self.recurrent_weights[layer].data += -1 * rec_lr * self.forward_dend_state[layer].T @ torch.clamp(self.forward_activity[layer], 0., 1.)
                
                if self.use_bias and self.learn_bias:
                    self.biases[layer].data += self.extra_params['bias_lr'] * self.nudges[layer].squeeze()
                
                lower_layer = layer

    def store_train_history(self):
        # Store forward state and activity info
        self.forward_activity_train_history['Input'].append(self.forward_activity['Input'])
        for key in self.layers:
            self.forward_soma_state_train_history[key].append(self.forward_soma_state[key])
            self.forward_activity_train_history[key].append(self.forward_activity[key])
            if self.mean_subtract_input:
                self.forward_activity_mean_subtracted_train_history[key].append(
                    self.forward_activity_mean_subtracted[key])
                
            # store a copy of the weights and biases
            self.weights_train_history[key].append(self.weights[key].data.clone())
            if self.use_bias or self.learn_bias:
                self.biases_train_history[key].append(self.biases[key].data.clone())
            if key in self.recurrent_weights:
                self.recurrent_weights_train_history[key].append(self.recurrent_weights[key].data.clone())
            
            if key in self.nudges:
                self.nudges_train_history[key].append(self.nudges[key])
            if key in self.forward_dend_state:
                self.forward_dend_state_train_history[key].append(self.forward_dend_state[key])
            if key in self.backward_dend_state:
                self.backward_dend_state_train_history[key].append(self.backward_dend_state[key])
            if key in self.backward_activity:
                self.backward_activity_train_history[key].append(self.backward_activity[key])
    
    def stack_train_history(self):
        # Stack all history tensors
        for key in self.layers:
            self.forward_soma_state_train_history[key] = torch.stack(self.forward_soma_state_train_history[key]).squeeze()
            self.forward_activity_train_history[key] = torch.stack(self.forward_activity_train_history[key]).squeeze()
            if self.mean_subtract_input:
                self.forward_activity_mean_subtracted_train_history[key] = torch.stack(self.forward_activity_mean_subtracted_train_history[key]).squeeze()
            if self.forward_dend_state_train_history[key]:
                self.forward_dend_state_train_history[key] = torch.stack(self.forward_dend_state_train_history[key]).squeeze()
            if self.backward_dend_state_train_history[key]:
                self.backward_dend_state_train_history[key] = torch.stack(self.backward_dend_state_train_history[key]).squeeze()
            if self.nudges_train_history[key]:
                self.nudges_train_history[key] = torch.stack(self.nudges_train_history[key]).squeeze()
            if self.backward_activity_train_history[key]:
                self.backward_activity_train_history[key] = (torch.stack(self.backward_activity_train_history[key]).squeeze())
            if self.weights_train_history[key]:
                self.weights_train_history[key] = torch.stack(self.weights_train_history[key]).squeeze()
            if self.recurrent_weights_train_history[key]:
                self.recurrent_weights_train_history[key] = (torch.stack(self.recurrent_weights_train_history[key]).squeeze())
            if self.use_bias and self.learn_bias:
                if self.biases_train_history[key]:
                    self.biases_train_history[key] = torch.stack(self.biases_train_history[key]).squeeze()
        
        self.train_labels = torch.tensor(self.train_labels)
        self.training_losses = torch.tensor(self.training_losses)
        self.train_steps_list = torch.tensor(self.train_steps_list)
        self.train_accuracy = torch.tensor(self.train_accuracy)
    
    def train_dend(self, description, targets):
        '''
        Wrapper function for training models with dendritic learning rules
        - Dendritic Temporal Contrast
        - Oja's Rule
        - Dendritic Excitatory-Inhibitory (EI) Contrast

        Args:
        - description (string): Description of model to train
        - targets (torch tensor): Target activities for output neurons
        - lr (float): Learning rate

        Returns:
        - Nothing
        '''
        self.eval()
        if 'dend_temp_contrast' in description:
            self.backward_dend_temp_contrast(targets)
            self.step_dend_temp_contrast()
        elif 'oja' in description:
            self.backward_ojas(targets)
            self.step_ojas()
        elif 'dend_EI_contrast' in description:
            self.backward_dend_EI_contrast(targets)
            self.step_dend_EI_contrast()
    
    def test_model(self, test_loader, verbose=True, device='cpu'):
        '''
        Evaluate performance

        Args:
        - test_loader (torch.utils.data type): Combines the test dataset and sampler, and provides an iterable over the given dataset
        - verbose (boolean): If True, print statistics
        - device (string): CUDA/GPU if available, CPU otherwise

        Returns:
        - test_acc (int): Accuracy of model on test data
        '''
        self.to(device)
        test_total, test_acc = self.test(test_loader, device)

        if verbose:
            print(f'Accuracy on the {test_total} testing samples: {test_acc:0.2f}\n')
        
        self.test_acc = test_acc
        return test_acc
    
    def get_decision_map(self, DEVICE='cpu', M=500, map_extent=2.):
        """
        Helper function to plot decision map
    
        Args:
        - X_test (torch.tensor): Test data
        - y_test (torch.tensor): Labels of the test data
        - DEVICE (cpu or gpu): Device type
        - M (int): Size of the constructed tensor with meshgrid
        - eps (float): Decision threshold
    
        Returns:
        - decision_map.T (torch.Tensor): Decision map transpose to use in graph
        """
        X_all = sample_grid(M, x_max=map_extent)
        print('sample_grid_shape:', X_all.shape)
        y_pred = self.forward(X_all.to(DEVICE), store=False).cpu()

        decision_map = torch.argmax(y_pred, dim=1)
        decision_map = decision_map.view(M, M)
        return decision_map.T

    def display_summary(self, model_dict, title=None, seed=None, png_save_path=None, svg_save_path=None, show_plot=False):
        '''
        Display network summary

        Args:
        - title (string): Title of model based on description
        - seed (int): network_seed used to create model
        - png_save_path (string): File path to save plot as png
        - svg_save_path (string): File path to save plot as svg
        - show_plot (boolean): If True, shows the plot

        Returns:
        - Nothing
        '''

        inputs = self.forward_activity['Input']
        test_labels = self.test_labels
        predicted_labels = self.predicted_labels

        class_averaged_activity = {}
        sorted_indices_layers = {}
        for key, activity in self.forward_activity.items():
            this_class_averaged_activity = torch.empty((self.output_feature_num, self.forward_activity[key].shape[1]))
            for label in torch.arange(self.output_feature_num):
                indexes = torch.where(test_labels == label)
                this_class_averaged_activity[label,:] = torch.mean(activity[indexes], dim=0)

            max_indices = this_class_averaged_activity.argmax(dim=0)
            if key == 'Out':
                this_sorted_indices = torch.arange(self.output_feature_num)
            else:
                values_sorted, this_sorted_indices = torch.sort(max_indices, stable=True)

            class_averaged_activity[key] = this_class_averaged_activity
            sorted_indices_layers[key] = this_sorted_indices

        num_layers = max(2, len(self.hidden_unit_nums)+1)
        fig, axes = plt.subplots(nrows=2, ncols=num_layers, figsize=(3*num_layers, 6))

        for i, key in enumerate(self.layers):
            this_class_averaged_activity = class_averaged_activity[key]
            this_sorted_indices = sorted_indices_layers[key]
            imH = axes[0][i].imshow(this_class_averaged_activity[:,this_sorted_indices].T, aspect='auto', interpolation='none')
            if key == 'Out':
                axes[0][i].set_title(f'Output Layer')
                axes[0][i].set_yticks(range(this_class_averaged_activity.shape[1]))
                axes[0][i].set_yticklabels(range(this_class_averaged_activity.shape[1]))
            else:
                axes[0][i].set_title(f'Hidden Layer {i+1}')
            axes[0][i].set_xlabel('Label')
            axes[0][i].set_ylabel('Neuron')
            fig.colorbar(imH, ax=axes[0][i])

            axes[0][i].set_xticks(range(this_class_averaged_activity.shape[0]))
            axes[0][i].set_xticklabels(range(this_class_averaged_activity.shape[0]))

        results = model_dict[self.description]

        # Accuracies
        all_train_accuracies = [results[seed].train_accuracy for seed in results]
        all_val_accuracies = [results[seed].val_acc for seed in results]
        all_test_accuracies = [results[seed].test_acc for seed in results]

        train_steps_list = results[next(iter(results))].train_steps_list  # Assuming all have the same train steps

        # Average accuracies and standard deviations
        average_train_accuracies = np.mean(all_train_accuracies, axis=0)
        std_train_accuracies = np.std(all_train_accuracies, axis=0)

        average_val_acc = np.mean(all_val_accuracies)
        std_val_acc = np.std(all_val_accuracies)

        average_test_acc = np.mean(all_test_accuracies)
        std_test_acc = np.std(all_test_accuracies)

        # Losses
        all_train_losses = [results[seed].avg_loss for seed in results]
        train_steps_list = results[next(iter(results))].train_steps_list  # Assuming all have the same train steps

        # Average losses and standard deviations
        average_train_losses = np.mean(all_train_losses, axis=0)
        final_avg_loss = average_train_losses[-1]
        std_train_losses = np.std(all_train_losses, axis=0)

        # Plotting Accuracies
        axes[1][0].plot(train_steps_list, average_train_accuracies, '-', label=f"Avg Test Acc: {average_test_acc:.3f}\nAvg Val Acc: {average_val_acc:.3f}")
        axes[1][0].fill_between(train_steps_list, average_train_accuracies - std_train_accuracies,
                         average_train_accuracies + std_train_accuracies, alpha=0.2)

        axes[1][0].set_xlabel('Train Steps')
        axes[1][0].set_ylabel('Accuracy (%)')
        axes[1][0].legend(loc='best', frameon=False)

        # Plotting Losses
        axes[1][1].plot(train_steps_list, average_train_losses, '-', label=f'Avg Final Loss: {final_avg_loss:.3f}')
        axes[1][1].fill_between(train_steps_list, average_train_losses - std_train_losses,
                         average_train_losses + std_train_losses,
                         alpha=0.2)
        axes[1][1].set_xlabel('Train Steps')
        axes[1][1].set_ylabel('Loss')
        axes[1][1].legend(loc='best', frameon=False, handlelength=0)

        # map = self.get_decision_map()
        # axes[1][2].imshow(map, extent=[-2, 2, -2, 2], origin='lower', cmap='coolwarm', alpha=0.7)

        correct_indices = (predicted_labels == test_labels).nonzero().squeeze()
        axes[1][2].scatter(inputs[correct_indices,0], inputs[correct_indices,1], c=test_labels[correct_indices], s=4)
        wrong_indices = (predicted_labels != test_labels).nonzero().squeeze()
        axes[1][2].scatter(inputs[wrong_indices, 0], inputs[wrong_indices, 1], c='darkgrey', s=4)
        axes[1][2].set_xlabel('x1')
        axes[1][2].set_ylabel('x2')
        axes[1][2].set_title('Predictions')

        for j in range(3, num_layers):
            axes[1][j].axis('off')

        if title is not None:
            fig.suptitle(f'Class Averaged Activity - {title}')
        else:
            fig.suptitle('Class Averaged Activity')

        if seed is not None:
            fig.text(0.95, 0.95, f'Seed: {seed}', ha='center', fontsize=12)

        fig.tight_layout(rect=[0, 0, 1, 0.95]) 

        if png_save_path is not None:
            fig.savefig(f'{png_save_path}/summary_{self.description}.png', bbox_inches='tight', format='png')
        if svg_save_path is not None:
            fig.savefig(f'{svg_save_path}/summary_{self.description}.svg', bbox_inches='tight', format='svg')
        if show_plot:
            fig.show()

    def plot_params(self, title=None, seed=None, png_save_path=None, svg_save_path=None, show_plot=False):
        '''
        Plot initial and final weights and biases for all layers

        Args:
        - title (string): Title of model based on description
        - seed (int): network_seed used to create model
        - png_save_path (string): File path to save plot as png
        - svg_save_path (string): File path to save plot as svg
        - show_plot (boolean): If True, shows the plot

        Returns:
        - None
        '''

        num_layers = max(2, len(self.layers))
        fig, axes = plt.subplots(nrows=2, ncols=num_layers, figsize=(3*num_layers, 6))

        for i, key in enumerate(self.layers):
            iw = self.initial_weights[key].flatten()
            fw = self.final_weights[key].flatten()

            axes[0][i].hist([iw, fw], bins=30, label=['Initial Weights', 'Final Weights'])

            if key == 'Out':
                axes[0][i].set_title('Output Layer')
            else:
                axes[0][i].set_title(f'Hidden Layer {i+1}')

            if i == 0:
                axes[0][0].legend()
                axes[0][0].set_ylabel(f'Weights\nFrequency')
            axes[0][i].set_xlabel("Weight Value")


            ib = self.initial_biases[key].flatten()
            fb = self.final_biases[key].flatten()

            axes[1][i].hist([ib, fb], bins=30, label=['Initial Biases', 'Final Biases'])

            if key == 'Out':
                axes[1][i].set_title('Output Layer')
            else:
                axes[1][i].set_title(f'Hidden Layer {i+1}')

            if i == 0:
                axes[1][0].legend()
                axes[1][0].set_ylabel(f'Biases\nFrequency')
            axes[1][i].set_xlabel("Bias Value")
            
        if title is not None:
            fig.suptitle(title)

        if seed is not None:
            fig.text(0.95, 0.95, f'Seed: {seed}', ha='center', fontsize=12)

        fig.tight_layout(rect=[0, 0, 1, 0.95])  

        if png_save_path is not None:
            fig.savefig(f'{png_save_path}/params_{self.description}.png', bbox_inches='tight', format='png')
        if svg_save_path is not None:
            fig.savefig(f'{svg_save_path}/params_{self.description}.svg', bbox_inches='tight', format='svg')
        if show_plot:
            fig.show()


def sample_grid(M, x_max=2.0):
    """
    Helper function to simulate sample meshgrid
  
    Args:
    - M (int): Size of the constructed tensor with meshgrid
    - x_max (float): Defines range for the set of points
  
    Returns:
    - X_all (torch.tensor): Concatenated meshgrid tensor
    """
    ii, jj = torch.meshgrid(torch.linspace(-x_max, x_max, M),
                            torch.linspace(-x_max, x_max, M),
                            indexing="ij")
    X_all = torch.cat([ii.unsqueeze(-1),
                       jj.unsqueeze(-1)],
                      dim=-1).view(-1, 2)
    return X_all

def generate_data(K=4, sigma=0.16, N=2000, seed=None, gen=None, display=False, png_save_path=None, svg_save_path=None):
    '''
    Generate spiral dataset for training, testing, and validating a neural network

    Args:
    - K (int): Number of classes in the dataset. Default is 4
    - sigma (float): Standard deviation of the spiral dataset. Default is 0.16
    - N (int): Number of samples in the dataset. Default is 2000
    - seed (int): Seed value for reproducibility. Default is None
    - gen (torch.Generator): Generator object for random number generation. Default is None.
    - display (bool): Whether to display a scatter plot of the dataset. Default is False.
    - png_save_path (string): File path to save plot as png
    - svg_save_path (string): File path to save plot as svg

    Returns:
    - X_test (torch.Tensor): Test input data
    - y_test (torch.Tensor): Test target data
    - X_train (torch.Tensor): Train input data
    - y_train (torch.Tensor): Train target data
    - X_val (torch.Tensor): Validation input data
    - y_val (torch.tensor): Validation target data
    - test_loader (torch.utils.data.DataLoader): DataLoader for test data
    - train_loader (torch.utils.data.DataLoader): DataLoader for train data
    - val_loader (torch.utils.data.DataLoader): Dataloader for validation data
    '''

    # Set seed for reproducibility
    if seed is not None:
        torch.manual_seed(seed)
    
    # Spiral Data Set graph
    X, y = create_spiral_dataset(K, sigma, N)
    
    num_samples = X.shape[0]
    # Shuffle data
    shuffled_indices = torch.randperm(num_samples)   # Get indices to shuffle data
    X = X[shuffled_indices]
    y = y[shuffled_indices]

    # Split data into train/test
    test_size = int(0.15 * num_samples)
    val_size = int(0.15 * num_samples)
    train_size = num_samples - (test_size + val_size)

    test_end_idx = test_size
    val_end_idx = test_size + val_size

    X_test = X[:test_end_idx]
    y_test = y[:test_end_idx]
    X_val = X[test_end_idx:val_end_idx]
    y_val = y[test_end_idx:val_end_idx]
    X_train = X[val_end_idx:]
    y_train = y[val_end_idx:]

    fig = None
    if display or png_save_path is not None or svg_save_path is not None:
        fig, axes = plt.subplots(nrows=1, ncols=3, figsize=(12, 4))
        axes[0].scatter(X_train[:, 0], X_train[:, 1], c = y_train, s=10)
        axes[0].set_xlabel('x1')
        axes[0].set_ylabel('x2')
        axes[0].set_title('Train Data')

        axes[1].scatter(X_test[:, 0], X_test[:, 1], c=y_test, s=10)
        axes[1].set_xlabel('x1')
        axes[1].set_ylabel('x2')
        axes[1].set_title('Test Data')

        axes[2].scatter(X_val[:, 0], X_val[:, 1], c=y_val, s=10)
        axes[2].set_xlabel('x1')
        axes[2].set_ylabel('x2')
        axes[2].set_title('Validation Data')

        fig.tight_layout()

    if display:
        fig.show()
    if png_save_path is not None:
        fig.savefig(f'{png_save_path}/data.png', bbox_inches='tight', format='png')
    if svg_save_path is not None:
        fig.savefig(f'{svg_save_path}/data.svg', bbox_inches='tight', format='svg')

    # Train and test DataLoaders
    if gen is None:
        gen = torch.Generator()
    batch_size = 1
    test_data = TensorDataset(X_test, y_test)
    test_loader = DataLoader(test_data, batch_size=len(test_data), shuffle=False, num_workers=0)

    val_data = TensorDataset(X_val, y_val)
    val_loader = DataLoader(val_data, batch_size=len(val_data), shuffle=False, num_workers=0)

    train_data = TensorDataset(X_train, y_train)
    train_loader = DataLoader(train_data, batch_size=batch_size, drop_last=True, shuffle=True, num_workers=0, generator=gen)
    
    return X_test, y_test, X_train, y_train, X_val, y_val, test_loader, train_loader, val_loader

def evaluate_model(base_seed, num_input_units, hidden_units, num_classes, description, lr, debug, num_train_steps, show_plot=False, 
                   png_save_path=None, svg_save_path=None, test=False, plot_example_seed=None, extra_params=None, return_net=False,
                   export=False):
    
    num_epochs = 1
    data_split_seed = 0
    network_seed = base_seed + 1
    data_order_seed = base_seed + 2
    DEVICE = set_device()
    local_torch_random = torch.Generator()
    local_torch_random.manual_seed(data_order_seed)

    if base_seed != plot_example_seed:
        show_plot = False
        png_save_path = None
        svg_save_path = None
        
    if debug: print(os.getpid()) 
    _, _, _, _, _, _, test_loader, train_loader, val_loader = (
        generate_data(K=num_classes, seed=data_split_seed, gen=local_torch_random, display=show_plot,
                      png_save_path=png_save_path, svg_save_path=svg_save_path))
    
    if "ojas_dend" in description:
        mean_subtract_input = True
    else:
        mean_subtract_input = False
    if "learned_bias" in description:
        use_bias = True
        learn_bias = True
    elif "zero_bias" in description:
        use_bias = False
        learn_bias = False
    elif "fixed_bias" in description:
        use_bias = True
        learn_bias = False
    
    net = Net(nn.ReLU, num_input_units, hidden_units, num_classes, description=description,
              use_bias=use_bias, learn_bias=learn_bias, lr=lr, extra_params=extra_params,
              mean_subtract_input=mean_subtract_input, seed=network_seed).to(DEVICE)

    if debug:
        net.register_hooks()
        try:
            net.train_model(description, train_loader, val_loader, debug=debug, num_train_steps=num_train_steps,
                        num_epochs=num_epochs, device=DEVICE)
        except AssertionError:
            print(f"{num_train_steps} train steps completed.")
        except Exception as e:
            traceback.print_exc()
    else:
        net.train_model(description, train_loader, val_loader, debug=debug, num_train_steps=num_train_steps,
                        num_epochs=num_epochs, device=DEVICE)
        
    if test:    
        net.test_model(test_loader, verbose=False, device=DEVICE)
        test_acc = net.test_acc
    else:
        test_acc = None

    val_acc = net.val_acc
    final_val_loss = net.final_loss
    if debug:
        print(os.getpid(), base_seed, 'val_acc', val_acc, 'final_val_loss', final_val_loss,
              'final_train_acc:', net.train_accuracy[-1])
        if test:
            print('test_acc', test_acc)
    if return_net:
        return net, val_acc, final_val_loss, test_acc
    else:
        return None, val_acc, final_val_loss, test_acc


def eval_model_multiple_seeds(description, lr, base_seed, num_seeds, num_cores, num_input_units, hidden_units, num_classes, export,
                              export_file_path, show_plot, png_save_path, svg_save_path, label_dict, debug, num_train_steps, 
                              test=True, extra_params=None, verbose=True, return_net=False, interactive=False, **kwargs):
    
    # Determine number of available cores
    if num_cores is None:
        num_cores = min(cpu_count(), num_seeds)
    else:
        num_cores = min(num_cores, num_seeds)
    
    if show_plot and num_cores > 1:
        example_show_plot = False
    elif show_plot == False:
        example_show_plot = False
    else:
        example_show_plot = True

    # List of base seeds
    seeds = [base_seed + seed_offset * 10 for seed_offset in range(num_seeds)]
    
    eval_params = {
        'num_input_units': num_input_units,
        'hidden_units': hidden_units,
        'num_classes': num_classes,
        'description': description,
        'lr': lr,
        'num_train_steps': num_train_steps,
        'debug': debug,
        'show_plot': example_show_plot,
        'png_save_path': png_save_path,
        'svg_save_path': svg_save_path,
        'test': test,
        'plot_example_seed': base_seed,
        'extra_params': extra_params,
        'return_net': return_net,
        'export': export
    }

    if num_cores > 1:
        results = Parallel(n_jobs=num_cores)(delayed(evaluate_model)(seed, **eval_params) for seed in seeds)
    else:
        # Run without multiprocessing
        results = [evaluate_model(seed, **eval_params) for seed in seeds]

    # Extract and average the metrics 
    val_accuracies = [result[1] for result in results]
    val_losses = [result[2] for result in results]
    test_accuracies = [result[3] for result in results]

    avg_val_acc = np.mean(val_accuracies)
    avg_val_loss = np.mean(val_losses)
    avg_test_acc = np.mean(test_accuracies) if test else None

    if num_seeds > 1 and verbose:
        print(f"Averaged Test Accuracy: {avg_test_acc:.3f}")
        print(f"Averaged Validation Accuracy: {avg_val_acc:.3f}")
        print(f"Averaged Validation Loss: {avg_val_loss:.3f}")
        sys.stdout.flush()

    model_dict = {description: {seed: results[i][0] for i, seed in enumerate(seeds)}}
    if export:
        os.makedirs(export_file_path, exist_ok=True)
        model_file_path = os.path.join(export_file_path, f"{description}_models.pkl")
        with open(model_file_path, "wb") as f:
            pickle.dump(model_dict, f)
        print(f"Network exported to {model_file_path}")


    if return_net:
        # Plotting
        if (show_plot and test) or png_save_path or svg_save_path:
            idx = 0
            rep_net = results[0][idx]
            seed = seeds[idx]
            plot_title = label_dict[description]
            rep_net.display_summary(model_dict, title=plot_title, seed=seed, png_save_path=png_save_path, svg_save_path=svg_save_path, show_plot=show_plot)
            rep_net.plot_params(title=plot_title, seed=seed, png_save_path=png_save_path, svg_save_path=svg_save_path, show_plot=show_plot)



    if return_net and interactive:
        return avg_val_acc, model_dict
    else:
        return avg_val_acc, None


@click.command()
@click.option('--description', required=True, type=str)
@click.option('--show_plot', is_flag=True, default=False) 
@click.option('--save_plot', is_flag=True, default=False)
@click.option('--interactive', is_flag=True)
@click.option('--export', is_flag=True, default=False)
@click.option('--export_file_path', type=click.Path(file_okay=True), default='pkl_data')
@click.option('--seed', type=int, default=0)
@click.option('--debug', is_flag=True)
@click.option('--num_train_steps', type=int, default=None)
@click.option('--num_seeds', type=int, default=1)
@click.option('--num_cores', type=int, default=None)
def main(description, show_plot, save_plot, interactive, export, export_file_path, seed, debug, num_train_steps, num_seeds,
         num_cores):
    start_time = time.time()

    base_seed = seed

    num_input_units = 2 
    hidden_units = [128, 32]
    num_classes = 4 

    label_dict = {'backprop_learned_bias': 'Backprop Learned Bias',
                  'backprop_zero_bias': 'Backprop Zero Bias',
                  'backprop_fixed_bias': 'Backprop Fixed Bias',
                  'dend_temp_contrast_learned_bias': 'Dendritic Temporal Contrast Learned Bias',
                  'dend_temp_contrast_zero_bias': 'Dendritic Temporal Contrast Zero Bias',
                  'dend_temp_contrast_fixed_bias': 'Dendritic Temporal Contrast Fixed Bias',
                  'ojas_dend_learned_bias': 'Oja\'s Rule Learned Bias',
                  'ojas_dend_zero_bias': 'Oja\'s Rule Zero Bias',
                  'ojas_dend_fixed_bias': 'Oja\'s Rule Fixed Bias',
                  'dend_EI_contrast_learned_bias': 'Dendritic EI Contrast Learned Bias',
                  'dend_EI_contrast_zero_bias': 'Dendritic EI Contrast Zero Bias',
                  'dend_EI_contrast_fixed_bias': 'Dendritic EI Contrast Fixed Bias'}
        
    lr_dict = {'backprop_learned_bias': 0.1,
               'backprop_zero_bias': 0.01,
               'backprop_fixed_bias': 0.06,
               'dend_temp_contrast_learned_bias': 0.14,
               'dend_temp_contrast_zero_bias': 0.01,
               'dend_temp_contrast_fixed_bias': 0.07,
               'ojas_dend_learned_bias': 0.01,
               'ojas_dend_zero_bias': 0.02,
<<<<<<< HEAD
               'ojas_dend_fixed_bias': 0.0069,
               'dend_EI_contrast_learned_bias': 0.07743087422515695,
=======
               'ojas_dend_fixed_bias':  0.0069,
               'dend_EI_contrast_learned_bias': 0.03754852384680391,
>>>>>>> ccd3b206
               'dend_EI_contrast_zero_bias': 0.179,
               'dend_EI_contrast_fixed_bias': 0.04576}
    
    lr = lr_dict[description]
      
    extra_params = {}
    if "ojas_dend" in description:
        if "fixed_bias" in description:
            extra_params['alpha_Out'] = 0.0590
            extra_params['alpha_H2'] = 0.2274
            extra_params['alpha_H1'] = 1.2339
            extra_params['beta_Out'] = 1.8881
            extra_params['beta_H2'] =  1.2264
            extra_params['beta_H1'] = 1.7417
        if "zero_bias" in description:
            extra_params['alpha'] = 0.6427
            extra_params['beta'] = 1.2165
    elif "dend_EI_contrast" in description:
        if "learned_bias" in description:
<<<<<<< HEAD
            extra_params['rec_lr_H1'] = 0.5328724772039555
            extra_params['rec_lr_H2'] = 0.1358131395050747
            extra_params['bias_lr'] = 0.01869784196670999
=======
            extra_params['rec_lr_H1'] = 0.10258729000918422
            extra_params['rec_lr_H2'] = 0.03800250069518263
>>>>>>> ccd3b206
        elif "zero_bias" in description:
            extra_params['rec_lr_H1'] = 0.05
            extra_params['rec_lr_H2'] = 0.05
        elif "fixed_bias" in description:
            extra_params['rec_lr_H1'] = 0.88063
            extra_params['rec_lr_H2'] = 0.05593
        for i in range(len(hidden_units)):
            rec_layer_key = f'rec_lr_H{i+1}'
            if rec_layer_key not in extra_params:
                extra_params[rec_layer_key] = lr

    if save_plot:
        png_save_path = "figures"
        svg_save_path = "svg_figures"
        os.makedirs(png_save_path, exist_ok=True)
        os.makedirs(svg_save_path, exist_ok=True)
    else:
        png_save_path = None
        svg_save_path = None

    mean_val_accuracy, model_dict = eval_model_multiple_seeds(description, lr, base_seed, num_seeds, num_cores, num_input_units, hidden_units, num_classes,
                                                  export, export_file_path, show_plot, png_save_path, svg_save_path,
                                                  label_dict, debug, num_train_steps, test=True, extra_params=extra_params,
                                                  return_net=True, interactive=interactive)

    end_time = time.time()
    total_time = end_time - start_time
    if debug: print(f"Total execution time: {total_time:.3f} seconds")

    if interactive:
        globals().update(locals())


if __name__ == "__main__":
    main(standalone_mode=False)<|MERGE_RESOLUTION|>--- conflicted
+++ resolved
@@ -1140,8 +1140,6 @@
             rep_net.display_summary(model_dict, title=plot_title, seed=seed, png_save_path=png_save_path, svg_save_path=svg_save_path, show_plot=show_plot)
             rep_net.plot_params(title=plot_title, seed=seed, png_save_path=png_save_path, svg_save_path=svg_save_path, show_plot=show_plot)
 
-
-
     if return_net and interactive:
         return avg_val_acc, model_dict
     else:
@@ -1191,13 +1189,8 @@
                'dend_temp_contrast_fixed_bias': 0.07,
                'ojas_dend_learned_bias': 0.01,
                'ojas_dend_zero_bias': 0.02,
-<<<<<<< HEAD
                'ojas_dend_fixed_bias': 0.0069,
                'dend_EI_contrast_learned_bias': 0.07743087422515695,
-=======
-               'ojas_dend_fixed_bias':  0.0069,
-               'dend_EI_contrast_learned_bias': 0.03754852384680391,
->>>>>>> ccd3b206
                'dend_EI_contrast_zero_bias': 0.179,
                'dend_EI_contrast_fixed_bias': 0.04576}
     
@@ -1217,14 +1210,9 @@
             extra_params['beta'] = 1.2165
     elif "dend_EI_contrast" in description:
         if "learned_bias" in description:
-<<<<<<< HEAD
             extra_params['rec_lr_H1'] = 0.5328724772039555
             extra_params['rec_lr_H2'] = 0.1358131395050747
             extra_params['bias_lr'] = 0.01869784196670999
-=======
-            extra_params['rec_lr_H1'] = 0.10258729000918422
-            extra_params['rec_lr_H2'] = 0.03800250069518263
->>>>>>> ccd3b206
         elif "zero_bias" in description:
             extra_params['rec_lr_H1'] = 0.05
             extra_params['rec_lr_H2'] = 0.05
