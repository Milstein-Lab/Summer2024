--- conflicted
+++ resolved
@@ -6,11 +6,7 @@
 import torch.nn as nn
 import torch.optim as optim
 from torch.utils.data import DataLoader, TensorDataset
-<<<<<<< HEAD
-from tqdm import tqdm
-=======
 from tqdm.autonotebook import tqdm
->>>>>>> fb426447
 import random
 import pickle
 import sys
@@ -794,12 +790,9 @@
 
         axes[1][0].set_xlabel('Train Steps')
         axes[1][0].set_ylabel('Accuracy (%)')
-        axes[1][0].legend(loc='best', frameon=False, handlelength=0)
-<<<<<<< HEAD
+        axes[1][0].legend(loc='best', frameon=False)
 
         # Plotting Losses
-=======
->>>>>>> fb426447
 
         axes[1][1].plot(train_steps_list, average_train_losses, '-', label=f'Avg Final Loss: {final_avg_loss:.3f}')
         axes[1][1].fill_between(train_steps_list, average_train_losses - std_train_losses,
@@ -808,10 +801,7 @@
         axes[1][1].set_xlabel('Train Steps')
         axes[1][1].set_ylabel('Loss')
         axes[1][1].legend(loc='best', frameon=False, handlelength=0)
-<<<<<<< HEAD
-
-=======
->>>>>>> fb426447
+
 
         # map = self.get_decision_map()
         # axes[1][2].imshow(map, extent=[-2, 2, -2, 2], origin='lower', cmap='coolwarm', alpha=0.7)
@@ -1027,7 +1017,7 @@
     return X_test, y_test, X_train, y_train, X_val, y_val, test_loader, train_loader, val_loader
 
 def evaluate_model(base_seed, num_input_units, hidden_units, num_classes, description, lr, debug, num_train_steps, show_plot=False, 
-                   png_save_path=None, svg_save_path=None, test=False, plot_example_seed=None, extra_params=None, return_net=False, 
+                   png_save_path=None, svg_save_path=None, test=False, plot_example_seed=None, extra_params=None, return_net=False,
                    export=False):
     
     num_epochs = 1
@@ -1164,7 +1154,7 @@
         with open(model_file_path, "wb") as f:
             pickle.dump(model_dict, f)
         print(f"Network exported to {model_file_path}")
-    
+
     if return_net:
         # Plotting
         if show_plot and test:
