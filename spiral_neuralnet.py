--- conflicted
+++ resolved
@@ -366,7 +366,7 @@
         - verbose (boolean): If True, print statistics
         - device (string): CUDA/GPU if available, CPU otherwise
         - status_bar: bool
-    
+
         Returns:
         - val_acc (int): Accuracy of model on train data
         """
@@ -379,7 +379,7 @@
             train_loader_iter = tqdm(train_loader)
         else:
             train_loader_iter = train_loader
-        
+
         for epoch in range(num_epochs):  # Loop over the dataset multiple times
             for data in train_loader_iter:
                 # Get the inputs; data is a list of [input, label]
@@ -441,13 +441,13 @@
             print(f'\nAccuracy on the {val_total} training samples: {val_acc:0.2f}')
 
         return val_acc
-    
+
     def ReLU_derivative(self, x):
         output = torch.ones_like(x)
         indexes = torch.where(x <= 0)
         output[indexes] = 0
         return output
-    
+
     def train_backprop(self, loss):
         self.optimizer.zero_grad()
         loss.backward()
@@ -587,13 +587,13 @@
                 self.weights[layer].data += (lr * self.backward_activity[layer].T * (torch.clamp(self.forward_activity_mean_subtracted[lower_layer].squeeze(), 0., 1.) -  self.backward_activity[layer].T * self.weights[layer].data)) #self.extra_params[f'alpha_{layer}'] *
 
                 # self.weights[layer].data += lr * torch.outer(self.nudges[layer].squeeze(), torch.clamp(self.forward_activity[lower_layer].squeeze(), 0., 1.))
-                
+
                 if layer != 'Out':
                     self.recurrent_weights[layer].data += -1 * rec_lr * self.forward_dend_state[layer].T @ torch.clamp(self.forward_activity[layer], 0., 1.)
-                
+
                 if self.use_bias and self.learn_bias:
                     self.biases[layer].data += self.extra_params['bias_lr'] * self.nudges[layer].squeeze()
-                
+
                 lower_layer = layer
 
     def store_train_history(self):
@@ -678,7 +678,7 @@
         elif 'dend_ojas_EI_contrast' in description:
             self.backward_dend_ojas_EI_contrast(targets)
             self.step_dend_ojas_EI_contrast()
-    
+
     def test_model(self, test_loader, verbose=True, device='cpu'):
         '''
         Evaluate performance
@@ -836,13 +836,11 @@
         axes[1][2].scatter(inputs[correct_indices,0], inputs[correct_indices,1], c=test_labels[correct_indices], s=3, alpha=0.4)
         wrong_indices = (predicted_labels != test_labels).nonzero().squeeze()
         axes[1][2].scatter(inputs[wrong_indices, 0], inputs[wrong_indices, 1], c='red', s=4)
-<<<<<<< HEAD
+        axes[1][2].set_xlabel('Neuron 1')
+        axes[1][2].set_ylabel('Neuron 2')
+        axes[1][2].scatter(inputs[wrong_indices, 0], inputs[wrong_indices, 1], c='red', s=4)
         axes[1][2].set_xlabel('Input Neuron 1 (X)')
         axes[1][2].set_ylabel('Input Neuron 2 (Y)')
-=======
-        axes[1][2].set_xlabel('Neuron 1')
-        axes[1][2].set_ylabel('Neuron 2')
->>>>>>> 6c38d446
         axes[1][2].set_title('Predictions')
 
         for j in range(3, num_layers):
@@ -1008,7 +1006,6 @@
     if display or png_save_path is not None or svg_save_path is not None:
         fig, axes = plt.subplots(nrows=1, ncols=3, figsize=(12, 4))
         axes[0].scatter(X_train[:, 0], X_train[:, 1], c = y_train, s=10)
-<<<<<<< HEAD
         axes[0].set_xlabel('Input Neuron 1 (X Axis)')
         axes[0].set_ylabel('Input Neuron 2 (Y Axis)')
         axes[0].set_title('Train Data')
@@ -1021,20 +1018,6 @@
         axes[2].scatter(X_val[:, 0], X_val[:, 1], c=y_val, s=10)
         axes[2].set_xlabel('Input Neuron 1 (X)', fontsize=15)
         axes[2].set_ylabel('Input Neuron 2 (Y)', fontsize=15)
-=======
-        axes[0].set_xlabel('Neuron 1')
-        axes[0].set_ylabel('Neuron 2')
-        axes[0].set_title('Train Data')
-
-        axes[1].scatter(X_test[:, 0], X_test[:, 1], c=y_test, s=10)
-        axes[1].set_xlabel('Neuron 1')
-        axes[1].set_ylabel('Neuron 2')
-        axes[1].set_title('Test Data')
-
-        axes[2].scatter(X_val[:, 0], X_val[:, 1], c=y_val, s=10)
-        axes[2].set_xlabel('Neuron 1')
-        axes[2].set_ylabel('Neuron 2')
->>>>>>> 6c38d446
         axes[2].set_title('Validation Data')
 
         fig.tight_layout()
@@ -1061,9 +1044,9 @@
     
     return X_test, y_test, X_train, y_train, X_val, y_val, test_loader, train_loader, val_loader
 
-def evaluate_model(base_seed, num_input_units, hidden_units, num_classes, description, lr, debug, num_train_steps,
-                   show_plot=False, png_save_path=None, svg_save_path=None, test=False, plot_example_seed=None,
-                   extra_params=None, return_net=False, export=False, status_bar=True):
+def evaluate_model(base_seed, num_input_units, hidden_units, num_classes, description, lr, debug, num_train_steps, show_plot=False, 
+                   png_save_path=None, svg_save_path=None, test=False, plot_example_seed=None, extra_params=None, return_net=False,
+                   export=False):
     
     num_epochs = 1
     data_split_seed = 0
@@ -1214,7 +1197,7 @@
             seed = seeds[idx]
             plot_title = label_dict[description]
             rep_net.display_summary(model_dict, title=plot_title, seed=seed, png_save_path=png_save_path, svg_save_path=svg_save_path, show_plot=show_plot)
-            rep_net.plot_params(title=plot_title, seed=seed, png_save_path=png_save_path, svg_save_path=svg_save_path, show_plot=show_plot) 
+            rep_net.plot_params(title=plot_title, seed=seed, png_save_path=png_save_path, svg_save_path=svg_save_path, show_plot=show_plot)
 
     if return_net and interactive:
         return avg_val_acc, model_dict
@@ -1345,11 +1328,11 @@
         svg_save_path = None
 
     if poster:
-        plt.rcParams.update({"axes.spines.right": False, 
+        plt.rcParams.update({"axes.spines.right": False,
                             "axes.spines.top": False,
-                            "text.usetex": False, 
+                            "text.usetex": False,
                             "font.size": 11,
-                            "svg.fonttype": "none", 
+                            "svg.fonttype": "none",
                             "font.family": "Verdana"})
 
     mean_val_accuracy, model_dict = eval_model_multiple_seeds(description, lr, base_seed, num_seeds, num_cores, num_input_units, hidden_units, num_classes,
