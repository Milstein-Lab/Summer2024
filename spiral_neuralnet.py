# Imports
import pathlib
import torch
import numpy as np
import matplotlib.pyplot as plt
import torch.nn as nn
import torch.optim as optim
from torchvision.utils import make_grid
import torchvision.transforms as transforms
from torchvision.datasets import ImageFolder
from torch.utils.data import DataLoader, TensorDataset
from tqdm.auto import tqdm
from IPython.display import display
import random
import pickle
import os
import click
import traceback

# set_seed() and seed_worker()
def set_seed(seed=None, seed_torch=True, verbose=False):
	"""
	Function that controls randomness. NumPy and random modules must be imported.
  
	Args:
	- seed (Integer): A non-negative integer that defines the random state. Default is `None`.
	- seed_torch (Boolean): If `True` sets the random seed for pytorch tensors, so pytorch module
							must be imported. Default is `True`.
	- verbose (boolean): If True, print seed being used.
  
	Returns:
	  Nothing.
	"""
	if seed is None:
		seed = np.random.choice(2 ** 32)
	random.seed(seed)
	np.random.seed(seed)
	if seed_torch:
		torch.manual_seed(seed)
		torch.cuda.manual_seed_all(seed)
		torch.cuda.manual_seed(seed)
		torch.backends.cudnn.benchmark = False
		torch.backends.cudnn.deterministic = True

	if verbose:
		print(f'Random seed {seed} has been set.')

# In case that `DataLoader` is used
def seed_worker(worker_id):
	"""
	DataLoader will reseed workers following randomness in
	multi-process data loading algorithm.
  
	Args:
	- worker_id (integer): ID of subprocess to seed. 0 means that the data will be loaded in the main process
							Refer: https://pytorch.org/docs/stable/data.html#data-loading-randomness for more details
  
	Returns:
	  Nothing
	"""
	worker_seed = torch.initial_seed() % 2**32
	np.random.seed(worker_seed)
	random.seed(worker_seed)
	
# set_device() to CPU or GPU
def set_device(verbose=False):
	"""
	Set the device. CUDA if available, CPU otherwise
  
	Args:
	- verbose (boolean): If True, print whether GPU is being used.
  
	Returns:
	- Nothing
	"""
	device = "cuda" if torch.cuda.is_available() else "cpu"
	if verbose:
		if device != "cuda":
			print("GPU is not enabled in this notebook")
		else:
			print("GPU is enabled in this notebook")

	return device

# Create spiral dataset
def create_spiral_dataset(K, sigma, N):
	"""
	Function to simulate spiral dataset
  
	Args:
	- K (int): Number of classes
	- sigma (float): Standard deviation
	- N (int): Number of data points
  
	Returns:
	- X (torch.tensor): Spiral data
	- y (torch.tensor): Corresponding ground truth
	"""

	# Initialize t, X, y
	t = torch.linspace(0, 1, N)
	X = torch.zeros(K*N, 2)
	y = torch.zeros(K*N)

	# Create data
	for k in range(K):
		X[k*N:(k+1)*N, 0] = t*(torch.sin(2*np.pi/K*(2*t+k)) + sigma*torch.randn(N))
		X[k*N:(k+1)*N, 1] = t*(torch.cos(2*np.pi/K*(2*t+k)) + sigma*torch.randn(N))
		y[k*N:(k+1)*N] = k

	return X, y

# Net class
class Net(nn.Module):
	"""
	Simulate MLP Network
	"""

	def __init__(self, actv, input_feature_num, hidden_unit_nums, output_feature_num, description=None, use_bias=True, learn_bias=True):
		"""
		Initialize MLP Network parameters
	
		Args:
		- actv (string): Activation function
		- input_feature_num (int): Number of input features
		- hidden_unit_nums (list): Number of units per hidden layer. List of integers
		- output_feature_num (int): Number of output features
		- description (string): Learning rule to use
		- use_bias (boolean): If True, randomly initialize biases. If False, set all biases to 0.
		- learn_bias (boolean): If True, use learning rule to update biases. If False, otherwise.
	
		Returns:
		- Nothing
		"""
		super(Net, self).__init__()
		# Save parameters as self variables 
		self.input_feature_num = input_feature_num
		self.hidden_unit_nums = hidden_unit_nums
		self.output_feature_num = output_feature_num
		self.description = description
		self.use_bias = use_bias
		self.learn_bias = learn_bias

		self.forward_soma_state = {} # states of all layers pre activation
		self.forward_activity = {} # activities of all layers post ReLU
		self.weights = {}
		self.biases = {}
		self.initial_weights = {}
		self.initial_biases = {}
		self.activation_functions = {}
		self.layers = {}

		self.forward_dend_state = {}
		self.backward_dend_state = {}
		self.nudges = {}
		self.backward_activity = {}

		if 'dend_EI_contrast' in self.description:
			self.recurrent_layers = {}
			self.recurrent_weights = {}
			for i, num in enumerate(self.hidden_unit_nums):
				layer = f'H{i+1}'
				self.recurrent_layers[layer] = nn.Linear(num, num, bias=False)
				self.recurrent_weights[layer] = self.recurrent_layers[layer].weight

		self.hooked_grads = {}

		layers = []
		prev_size = input_feature_num
		for i, hidden_size in enumerate(hidden_unit_nums):
			layer = nn.Linear(prev_size, hidden_size, bias=use_bias)
			layers.append(layer)
			key = f'H{i+1}'
			self.layers[key] = layer

			self.weights[key] = layer.weight
			if use_bias:
				self.biases[key] = layer.bias
				if not learn_bias:
					layer.bias.requires_grad = False
			else:
				self.biases[key] = torch.zeros(hidden_size)
			self.initial_weights[key] = layer.weight.data.clone()
			self.initial_biases[key] = self.biases[key].data.clone()

			act_layer = actv()
			layers.append(act_layer)
			self.activation_functions[key] = act_layer
			
			prev_size = hidden_size

		out_layer = nn.Linear(prev_size, output_feature_num, bias=use_bias)
		self.layers['Out'] = out_layer
		layers.append(out_layer) # Output state layer
		self.weights['Out'] = out_layer.weight
		if use_bias:
			self.biases['Out'] = out_layer.bias
			if not learn_bias:
				out_layer.bias.requires_grad = False
		else:
			self.biases['Out'] = torch.zeros(output_feature_num)
		self.initial_weights['Out'] = out_layer.weight.data.clone()
		self.initial_biases['Out'] = self.biases['Out'].data.clone()

		last_layer = actv()
		layers.append(last_layer) # ReLU after output state layer
		self.activation_functions['Out'] = last_layer

		self.mlp = nn.Sequential(*layers)

	def forward(self, x, store=True):
		"""
		Simulate forward pass of MLP Network
	
		Args:
		- x (torch.tensor): Input data
		- store (boolean): If True, store intermediate states and activities of each layer
	
		Returns:
		- x (torch.tensor): Output data
		"""
		if store:
			self.forward_activity['Input'] = x.detach().clone()

		for key, layer in self.layers.items():
			x = layer(x)
			if store:
				self.forward_soma_state[key] = x.detach().clone() # Before ReLU
			
			x = self.activation_functions[key](x)

			if store:
				self.forward_activity[key] = x.detach().clone() # After ReLU
		
		return x

	def save_gradients(self, key):
		def hook_fn(module, grad_input, grad_output):
			self.hooked_grads[key] = grad_output[0]
		return hook_fn

	def register_hooks(self):
		for key in self.layers.keys():
			self.layers[key].register_full_backward_hook(self.save_gradients(key))
	
	def test(self, data_loader, device='cpu'):
		"""
		Function to gauge network performance
	
		Args:
		- data_loader (torch.utils.data type): Combines the test dataset and sampler, and provides an iterable over the given dataset.
		- device (string): CUDA/GPU if available, CPU otherwise
	
		Returns:
		- acc (float): Performance of the network
		- total (int): Number of datapoints in the dataloader
		"""
		correct = 0
		total = 0
		for data in data_loader:
			inputs, labels = data
			inputs = inputs.to(device).float()
			labels = labels.to(device).long()

			outputs = self.forward(inputs)
			_, predicted = torch.max(outputs, 1)
			total += labels.size(0)
			correct += (predicted == labels).sum().item()

		acc = 100 * correct / total
		return total, acc
	
	def train_model(self, description, lr, criterion, train_loader, debug=False, num_train_steps=None, num_epochs=1, verbose=False, device='cpu'):
		"""
		Train model with backprop, accumulate loss, evaluate performance. 
	
		Args:
		- lr (float): Learning rate
		- criterion (torch.nn type): Loss function
		- optimizer (torch.optim type): Implements Adam or MSELoss algorithm.
		- train_loader (torch.utils.data type): Combines the train dataset and sampler, and provides an iterable over the given dataset.
		- debug (boolean): If True, enters debug mode.
		- num_train_steps (int): Stops train loop after specified number of steps.
		- num_epochs (int): Number of epochs [default: 1]
		- verbose (boolean): If True, print statistics
		- device (string): CUDA/GPU if available, CPU otherwise
	
		Returns:
		- Nothing
		"""
		self.to(device)
		self.train()
		self.training_losses = []
		train_steps = 0

		# Create dictionaries for train state and activities
		self.forward_soma_state_train_history = {}
		self.forward_activity_train_history = {}
		self.forward_dend_state_train_history = {}
		self.backward_dend_state_train_history = {}
		self.nudges_train_history = {}
		self.weights_train_history = {}
		self.forward_activity_train_history['Input'] = []
		for key, layer in self.layers.items():
			self.forward_soma_state_train_history[key] = []
			self.forward_activity_train_history[key] = []
			self.forward_dend_state_train_history[key] = []
			self.backward_dend_state_train_history[key] = []
			self.nudges_train_history[key] = []
			self.weights_train_history[key] = []


		self.train_labels = []

		for epoch in tqdm(range(num_epochs)):  # Loop over the dataset multiple times
			for i, data in enumerate(train_loader, 0):
				# Get the inputs; data is a list of [inputs, labels]
				inputs, labels = data
				inputs = inputs.to(device).float()
				labels = labels.to(device).long()

				# forward pass
				outputs = self.forward(inputs)

				# Store forward state and activity info
				self.forward_activity_train_history['Input'].append(self.forward_activity['Input'])
				for key, layer in self.layers.items():
					self.forward_soma_state_train_history[key].append(self.forward_soma_state[key])
					self.forward_activity_train_history[key].append(self.forward_activity[key])

				# Decide criterion function
				criterion_function = eval(f"nn.{criterion}()")
				if criterion == "MSELoss":
					targets = torch.zeros((inputs.shape[0], self.output_feature_num))
					for row in range(len(labels)):
						col = labels[row].int()
						targets[row][col] = 1
					loss = criterion_function(outputs, targets)
				elif criterion == "CrossEntropyLoss":
					loss = criterion_function(outputs, labels)
					
				self.train_labels.append(labels)

				# Choose learning rule
				if 'backprop' in description:
					self.train_backprop(loss, lr)
				elif 'dend' in description:
					self.train_dend(description, targets, lr)

				# store a copy of the weights in a weight_history dict
				for key, layer in self.weights.items():
					self.weights_train_history[key].append(self.weights[key])




				# Track losses
				self.training_losses.append(loss.item())

				# Stop after one certain number of train step
				train_steps += 1
				if debug and num_train_steps is not None:
					if train_steps == num_train_steps:
						assert False

		# Squeeze all state and activity tensors
		for key, layer in self.layers.items():
			self.forward_soma_state_train_history[key] = torch.stack(self.forward_soma_state_train_history[key]).squeeze()
			self.forward_activity_train_history[key] = torch.stack(self.forward_activity_train_history[key]).squeeze()
			if self.forward_dend_state_train_history[key]:
				self.forward_dend_state_train_history[key] = torch.stack(self.forward_dend_state_train_history[key]).squeeze()
			if self.backward_dend_state_train_history[key]:
				self.backward_dend_state_train_history[key] = torch.stack(self.backward_dend_state_train_history[key]).squeeze()
			if self.nudges_train_history[key]:
				self.nudges_train_history[key] = torch.stack(self.nudges_train_history[key]).squeeze()
			if self.weights_train_history[key]:
				self.weights_train_history[key] = torch.stack(self.weights_train_history[key]).squeeze()

		self.train_labels = torch.stack(self.train_labels)
		
		self.eval()

		train_total, train_acc = self.test(train_loader, device)
		self.train_acc = train_acc

		# Store final weights and biases
		self.final_weights = {}
		self.final_biases = {}
		for key, layer in self.layers.items():
			self.final_weights[key] = layer.weight.data.clone()
			self.final_biases[key] = self.biases[key].data.clone()

		if verbose:
			print(f'\nAccuracy on the {train_total} training samples: {train_acc:0.2f}')

		return train_acc
	
	def train_backprop(self, loss, lr):
		optimizer = optim.SGD(self.parameters(), lr=lr)
		optimizer.zero_grad()
		loss.backward()
		optimizer.step()

	def ReLU_derivative(self, x):
		output = torch.ones_like(x)
		indexes = torch.where(x <= 0)
		output[indexes] = 0
		return output

	def backward_dend_temp_contrast(self, targets):
		prev_layer = None
		reverse_layers = list(self.layers.keys())[::-1]

		for layer in reverse_layers:
			if layer == 'Out':
				self.nudges[layer] = (2.0 / self.output_feature_num) * self.ReLU_derivative(self.forward_soma_state[layer]) * (targets - self.forward_activity['Out']) # the ReLU derivative term is dA/dz
				self.nudges_train_history[layer].append(self.nudges[layer])
			else:
				self.forward_dend_state[layer] = self.forward_activity[prev_layer] @ self.weights[prev_layer]
				self.backward_dend_state[layer] = self.backward_activity[prev_layer] @ self.weights[prev_layer]
				self.nudges[layer] = self.ReLU_derivative(self.forward_soma_state[layer]) * (self.backward_dend_state[layer] - self.forward_dend_state[layer])
				self.forward_dend_state_train_history[layer].append(self.nudges[layer])
				self.backward_dend_state_train_history[layer].append(self.backward_dend_state[layer])
				self.nudges_train_history[layer].append(self.nudges[layer])

			self.backward_activity[layer] = self.activation_functions[layer](self.forward_soma_state[layer] + self.nudges[layer])
			prev_layer = layer

		# store a copy of nudges and dendritic states

	def step_dend_temp_contrast(self, lr):
		# add beta scalars?
		with torch.no_grad():
			prev_layer = 'Input'
			for layer in self.layers.keys():
				self.weights[layer].data += lr * torch.outer(self.nudges[layer].squeeze(), self.forward_activity[prev_layer].squeeze())
				if self.use_bias and self.learn_bias:
					self.biases[layer].data += lr * self.nudges[layer].squeeze()
				prev_layer = layer

	def step_ojas(self, lr):
		with torch.no_grad():
			prev_layer = 'Input'
			for layer in self.layers.keys():
				self.weights[layer].data += lr * self.backward_activity[layer].T * (np.sign(self.weights[layer].data) * self.forward_activity[prev_layer] - self.backward_activity[layer].T * self.weights[layer].data)
				if self.use_bias and self.learn_bias:
					self.biases[layer].data += lr * self.nudges[layer].squeeze()
				prev_layer = layer

	def backward_dend_EI_contrast(self, targets):
		reverse_layers = list(self.layers.keys())[::-1]

		for idx, layer in enumerate(reverse_layers):
			if layer == 'Out':
				self.nudges[layer] = (2.0 / self.output_feature_num) * self.ReLU_derivative(self.forward_soma_state[layer]) * (targets - self.forward_activity['Out'])
			else:
				upper_layer = reverse_layers[idx-1]
				self.forward_dend_state[layer] = self.forward_activity[upper_layer] @ self.weights[upper_layer] + self.recurrent_layers[layer](self.forward_activity[layer])
				self.backward_dend_state[layer] = self.backward_activity[upper_layer] @ self.weights[upper_layer] + self.recurrent_layers[layer](self.forward_activity[layer])
				self.nudges[layer] = self.backward_dend_state[layer] * self.ReLU_derivative(self.forward_soma_state[layer])
			self.backward_activity[layer] = self.activation_functions[layer](self.forward_soma_state[layer] + self.nudges[layer])

	def step_dend_EI_contrast(self, lr):
		with torch.no_grad():
			lower_layer = 'Input'
			for layer in self.layers.keys():
				self.weights[layer].data += lr * torch.outer(self.nudges[layer].squeeze(), self.forward_activity[lower_layer].squeeze())
				if layer != 'Out':
					self.recurrent_weights[layer].data += -1 * lr * self.forward_dend_state[layer].T @ self.forward_activity[layer]
				if self.use_bias and self.learn_bias:
					self.biases[layer].data += lr * self.nudges[layer].squeeze()
				lower_layer = layer

	def train_dend(self, description, targets, lr):
		'''
		Wrapper function for training models with dendritic learning rules
		- Dendritic Temporal Contrast
		- Oja's Rule
		- Dendritic Excitatory-Inhibitory (EI) Contrast

		Args:
		- targets (torch tensor): Target activities for output neurons
		- lr (float): Learning rate 

		Returns:
		- Nothing
		'''
		self.eval()
		if 'dend_temp_contrast' in description:
			self.backward_dend_temp_contrast(targets)
			self.step_dend_temp_contrast(lr)
		elif 'oja' in description:
			self.backward_dend_temp_contrast(targets)
			self.step_ojas(lr)
		elif 'dend_EI_contrast' in description:
			self.backward_dend_EI_contrast(targets)
			self.step_dend_EI_contrast(lr)

	def test_model(self, test_loader, verbose=True, device='cpu'):
		'''
		Evaluate performance

		Args:
		- test_loader (torch.utils.data type): Combines the test dataset and sampler, and provides an iterable over the given dataset.
		- verbose (boolean): If True, print statistics
		- device (string): CUDA/GPU if available, CPU otherwise

		Returns:
		- Nothing
		'''
		self.to(device)
		test_total, test_acc = self.test(test_loader, device)

		if verbose: 
			print(f'Accuracy on the {test_total} testing samples: {test_acc:0.2f}\n')
		
		self.test_acc = test_acc
		return test_acc
	
	def get_decision_map(self, X_test, y_test, K, DEVICE='cpu', M=500, eps=1e-3):
		"""
		Helper function to plot decision map
	
		Args:
		- X_test (torch.tensor): Test data
		- y_test (torch.tensor): Labels of the test data
		- DEVICE (cpu or gpu): Device type
		- M (int): Size of the constructed tensor with meshgrid
		- eps (float): Decision threshold
	
		Returns:
		- Nothing
		"""
		X_all = sample_grid()
		y_pred = self.forward(X_all.to(DEVICE), store=False).cpu()

		decision_map = torch.argmax(y_pred, dim=1)

		for i in range(len(X_test)):
			indices = (X_all[:, 0] - X_test[i, 0])**2 + (X_all[:, 1] - X_test[i, 1])**2 < eps
			decision_map[indices] = (K + y_test[i]).long()

		decision_map = decision_map.view(M, M)

		return decision_map.T

	def display_summary(self, test_loader, test_acc, title=None, save_path=None):
		'''
		Display network summary

		Args:
		- test_loader (torch.utils.data type): Combines the test dataset and sampler, and provides an iterable over the given dataset.
		- test_acc (int): Accuracy of model after testing.
		- title (string): Title of model based on description.

		Returns:
		- Nothing
		'''

		inputs, labels = next(iter(test_loader))

		class_averaged_activity = {}
		sorted_indices_layers = {}
		for key, activity in self.forward_activity.items():
			this_class_averaged_activity = torch.empty((self.output_feature_num, self.forward_activity[key].shape[1]))
			for label in torch.arange(self.output_feature_num):
				indexes = torch.where(labels == label)
				this_class_averaged_activity[label,:] = torch.mean(activity[indexes], dim=0)

			max_indices = this_class_averaged_activity.argmax(dim=0)
			if key == 'Out':
				this_sorted_indices = torch.arange(self.output_feature_num)
			else:
				this_sorted_indices = max_indices.argsort()

			class_averaged_activity[key] = this_class_averaged_activity
			sorted_indices_layers[key] = this_sorted_indices

		num_layers = len(self.hidden_unit_nums)+1
		fig, axes = plt.subplots(nrows=2, ncols=num_layers, figsize=(3*num_layers, 6))

		for i, key in enumerate(self.layers):
			this_class_averaged_activity = class_averaged_activity[key]
			this_sorted_indices = sorted_indices_layers[key]
			imH = axes[0][i].imshow(this_class_averaged_activity[:,this_sorted_indices].T, aspect='auto', interpolation='none')
			if key == 'Out':
				axes[0][i].set_title(f'Output Layer')
				axes[0][i].set_yticks(range(this_class_averaged_activity.shape[1]))
				axes[0][i].set_yticklabels(range(this_class_averaged_activity.shape[1]))
			else:
				axes[0][i].set_title(f'Hidden Layer {i+1}')
			axes[0][i].set_xlabel('Label')
			axes[0][i].set_ylabel('Neuron')
			fig.colorbar(imH, ax=axes[0][i])

			axes[0][i].set_xticks(range(this_class_averaged_activity.shape[0]))
			axes[0][i].set_xticklabels(range(this_class_averaged_activity.shape[0]))

		axes[1][0].plot(self.training_losses, label=f"Test Accuracy: {test_acc}")
		axes[1][0].set_xlabel('Train Steps')
		axes[1][0].set_ylabel('Training Loss')
		axes[1][0].legend(loc='best', frameon=False)

		map = self.get_decision_map(inputs, labels, self.output_feature_num)

		axes[1][1].imshow(map, extent=[-2, 2, -2, 2], cmap='jet', origin='lower')
		axes[1][1].set_xlabel('x1')
		axes[1][1].set_ylabel('x2')
		axes[1][1].set_title('Predictions')

		for j in range(2,num_layers):
			axes[1][j].axis('off')

		if title is not None:
			fig.suptitle(f'Class Averaged Activity - {title}')
		else:
			fig.suptitle('Class Averaged Activity')

		fig.tight_layout()

		if save_path is not None:
			fig.savefig(f'{save_path}/summary.png', bbox_inches='tight')
		else:
			fig.show()

	def plot_params(self, title=None, save_path=None):
		'''
		Plot initial and final weights and biases for all layers.

		Args:
		- title (string): Title of model based on description.

		Returns:
		- Nothing
		'''

		num_layers = len(self.layers)
		fig, axes = plt.subplots(nrows=2, ncols=num_layers, figsize=(3*num_layers, 6))

		for i, key in enumerate(self.layers):
			iw = self.initial_weights[key].flatten()
			fw = self.final_weights[key].flatten()

			axes[0][i].hist([iw, fw], bins=30, label=['Initial Weights', 'Final Weights'])

			if key == 'Out':
				axes[0][i].set_title('Output Layer')
			else:
				axes[0][i].set_title(f'Hidden Layer {i+1}')

			if i == 0:
				axes[0][0].legend()
				axes[0][0].set_ylabel(f'Weights\nFrequency')
			axes[0][i].set_xlabel("Weight Value")


			ib = self.initial_biases[key].flatten()
			fb = self.final_biases[key].flatten()

			axes[1][i].hist([ib, fb], bins=30, label=['Initial Biases', 'Final Biases'])

			if key == 'Out':
				axes[1][i].set_title('Output Layer')
			else:
				axes[1][i].set_title(f'Hidden Layer {i+1}')

			if i == 0:
				axes[1][0].legend()
				axes[1][0].set_ylabel(f'Biases\nFrequency')
			axes[1][i].set_xlabel("Bias Value")				
			
		if title is not None:
			fig.suptitle(title)
		fig.tight_layout()

		if save_path is not None:
			fig.savefig(f'{save_path}/parameters.png', bbox_inches='tight')
		else:
			fig.show()


def sample_grid(M=500, x_max=2.0):
	"""
	Helper function to simulate sample meshgrid
  
	Args:
	- M (int): Size of the constructed tensor with meshgrid
	- x_max (float): Defines range for the set of points
  
	Returns:
	- X_all (torch.tensor): Concatenated meshgrid tensor
	"""
	ii, jj = torch.meshgrid(torch.linspace(-x_max, x_max, M),
							torch.linspace(-x_max, x_max, M),
							indexing="ij")
	X_all = torch.cat([ii.unsqueeze(-1),
					   jj.unsqueeze(-1)],
					  dim=-1).view(-1, 2)
	return X_all

def generate_data(K=4, sigma=0.16, N=1000, seed=None, gen=None, display=True):
	'''
	Generate spiral dataset for training and testing a neural network.

	Args:
	- K (int): Number of classes in the dataset. Default is 4.
	- sigma (float): Standard deviation of the spiral dataset. Default is 0.16.
	- N (int): Number of samples in the dataset. Default is 1000.
	- seed (int): Seed value for reproducibility. Default is None.
	- gen (torch.Generator): Generator object for random number generation. Default is None.
	- display (bool): Whether to display a scatter plot of the dataset. Default is True.

	Returns:
	- X_test (torch.Tensor): Test input data.
	- y_test (torch.Tensor): Test target data.
	- X_train (torch.Tensor): Train input data.
	- y_train (torch.Tensor): Train target data.
	- test_loader (torch.utils.data.DataLoader): DataLoader for test data.
	- train_loader (torch.utils.data.DataLoader): DataLoader for train data.
	'''

	# Set seed for reproducibility
	if seed is not None:
		torch.manual_seed(seed)
	
	# Spiral Data Set graph
	X, y = create_spiral_dataset(K, sigma, N)
	
	num_samples = X.shape[0]
	# Shuffle data
	shuffled_indices = torch.randperm(num_samples)   # Get indices to shuffle data, could use torch.randperm
	X = X[shuffled_indices]
	y = y[shuffled_indices]

	# Split data into train/test
	test_size = int(0.2 * num_samples)    # Assign test datset size using 20% of samples
	X_test = X[:test_size]
	y_test = y[:test_size]
	X_train = X[test_size:]
	y_train = y[test_size:]

	if display:
		fig, axes = plt.subplots(nrows=1, ncols=2, figsize=(8, 4))
		axes[0].scatter(X[:, 0], X[:, 1], c = y, s=10)
		axes[0].set_xlabel('x1')
		axes[0].set_ylabel('x2')
		axes[0].set_title('Train Data')

		axes[1].scatter(X_test[:, 0], X_test[:, 1], c=y_test, s=10)
		axes[1].set_xlabel('x1')
		axes[1].set_ylabel('x2')
		axes[1].set_title('Test Data')

		fig.tight_layout()
		fig.show()

	# Train and test DataLoaders
	if gen is None:
		gen = torch.Generator()
	batch_size = 1
	test_data = TensorDataset(X_test, y_test)
	test_loader = DataLoader(test_data, batch_size=len(test_data), shuffle=False, num_workers=0,
							worker_init_fn=seed_worker, generator=gen)
	train_data = TensorDataset(X_train, y_train)
	train_loader = DataLoader(train_data, batch_size=batch_size, drop_last=True, shuffle=True, num_workers=0,
							worker_init_fn=seed_worker, generator=gen)
	
	return X_test, y_test, X_train, y_train, test_loader, train_loader


@click.command()
@click.option('--description', required=True, type=str, default='backprop_learned_bias')
@click.option('--plot', is_flag=True)
@click.option('--interactive', is_flag=True)
@click.option('--export', is_flag=True)
@click.option('--export_file_path', type=click.Path(file_okay=True), default='data/spiralNet_exported_model_data.pkl')
@click.option('--seed', type=int, default=2021)
@click.option('--debug', is_flag=True)
@click.option('--num_train_steps', type=int, default=1)
def main(description, plot, interactive, export, export_file_path, seed, debug, num_train_steps):
	data_split_seed = seed
	network_seed = seed + 1
	data_order_seed = seed + 2
	DEVICE = set_device()
	local_torch_random = torch.Generator()

	num_classes = 4
	X_test, y_test, X_train, y_train, test_loader, train_loader = generate_data(K=num_classes, seed=data_split_seed, gen=local_torch_random, display=False)

	def train_and_handle_debug(net, description, lr, criterion, train_loader, debug, num_train_steps, num_epochs, device):
		try: 
			net.train_model(description, lr, criterion, train_loader, debug=debug, num_train_steps=num_train_steps, num_epochs=num_epochs, device=device)
		except AssertionError:
			print(f"{num_train_steps} train steps completed.")
		except Exception as e:
			traceback.print_exc()

	# Train and Test model
	set_seed(network_seed)

	label_dict = {'backprop_learned_bias': 'Backprop Learned Bias',
				'backprop_zero_bias': 'Backprop Zero Bias',
			   	'backprop_fixed_bias': 'Backprop Fixed Bias',
				'dend_temp_contrast_learned_bias': 'Dendritic Temporal Contrast Learned Bias',
			   	'dend_temp_contrast_zero_bias': 'Dendritic Temporal Contrast Zero Bias', 
			   	'dend_temp_contrast_fixed_bias': 'Dendritic Temporal Contrast Fixed Bias',
				'ojas_dend_learned_bias': 'Oja\'s Rule Learned Bias',
				'ojas_dend_zero_bias': 'Oja\'s Zero Bias',
				'ojas_dend_fixed_bias': 'Oja\'s Fixed Bias',
				'dend_EI_contrast_learned_bias': 'Dendritic EI Contrast Learned Bias',
				'dend_EI_contrast_zero_bias': 'Dendritic EI Contrast Zero Bias',
				'dend_EI_contrast_fixed_bias': 'Dendritic EI Contrast Fixed Bias'}
	
	lr_dict = {'backprop_learned_bias': 0.11,
			   'backprop_zero_bias': 0.01,
			   'backprop_fixed_bias': 0.08,
			   'dend_temp_contrast_learned_bias': 0.13,
			   'dend_temp_contrast_zero_bias': 0.01,
			   'dend_temp_contrast_fixed_bias': 0.10,
			   'ojas_dend_learned_bias': 0.13,
			   'ojas_dend_zero_bias': 0.01,
<<<<<<< HEAD
			   'ojas_dend_fixed_bias': 0.021,
			   'dend_EI_contrast_learned_bias': 0.11,
			   'dend_EI_contrast_zero_bias': 0.01,
			   'dend_EI_contrast_fixed_bias': 0.10}

=======
			   'ojas_dend_fixed_bias': 0.10,
			   'dend_EI_contrast_learned_bias': 0.11, 
			   'dend_EI_contrast_zero_bias': 0.01, 
			   'dend_EI_contrast_fixed_bias': 0.01}
	
>>>>>>> c44517ee
	criterion = "MSELoss"
	num_epochs = 2
	local_torch_random.manual_seed(data_order_seed)

	if "learned_bias" in description:
		net = Net(nn.ReLU, X_train.shape[1], [128, 32], num_classes, description=description, use_bias=True, learn_bias=True).to(DEVICE)
	elif "zero_bias" in description:
		net = Net(nn.ReLU, X_train.shape[1], [128, 32], num_classes, description=description, use_bias=False, learn_bias=False).to(DEVICE)
	elif "fixed_bias" in description:
		net = Net(nn.ReLU, X_train.shape[1], [128, 32], num_classes, description=description, use_bias=True, learn_bias=False).to(DEVICE)

	if debug:
		net.register_hooks()
		train_and_handle_debug(net, description, lr_dict[description], criterion, train_loader, debug, num_train_steps, num_epochs, DEVICE)
	else:
		net.train_model(description, lr_dict[description], criterion, train_loader, debug=debug, num_train_steps=num_train_steps, num_epochs=num_epochs, device=DEVICE)
		test_acc = net.test_model(test_loader, verbose=False, device=DEVICE)

		if plot:
			net.display_summary(test_loader, test_acc,  title=label_dict[description], save_path="figures")
			net.plot_params(title=label_dict[description], save_path="figures")

	if export:
		if os.path.isfile(export_file_path):
			with open(export_file_path, "rb") as f:
				model_data_dict = pickle.load(f)
		else:
			model_data_dict = {}
		model_data_dict[description] = net
		with open(export_file_path, "wb") as f:
			pickle.dump(model_data_dict, f)
		print(f"Network exported to {export_file_path}")

	if interactive:
		globals().update(locals())


if __name__ == "__main__":
	main(standalone_mode=False)<|MERGE_RESOLUTION|>--- conflicted
+++ resolved
@@ -819,19 +819,13 @@
 			   'dend_temp_contrast_fixed_bias': 0.10,
 			   'ojas_dend_learned_bias': 0.13,
 			   'ojas_dend_zero_bias': 0.01,
-<<<<<<< HEAD
 			   'ojas_dend_fixed_bias': 0.021,
 			   'dend_EI_contrast_learned_bias': 0.11,
 			   'dend_EI_contrast_zero_bias': 0.01,
 			   'dend_EI_contrast_fixed_bias': 0.10}
 
-=======
-			   'ojas_dend_fixed_bias': 0.10,
-			   'dend_EI_contrast_learned_bias': 0.11, 
-			   'dend_EI_contrast_zero_bias': 0.01, 
-			   'dend_EI_contrast_fixed_bias': 0.01}
-	
->>>>>>> c44517ee
+
+
 	criterion = "MSELoss"
 	num_epochs = 2
 	local_torch_random.manual_seed(data_order_seed)
