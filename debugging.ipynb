--- conflicted
+++ resolved
@@ -2,7 +2,7 @@
  "cells": [
   {
    "cell_type": "code",
-   "execution_count": 2,
+   "execution_count": 1,
    "metadata": {},
    "outputs": [],
    "source": [
@@ -723,8 +723,6 @@
   },
   {
    "cell_type": "code",
-<<<<<<< HEAD
-=======
    "execution_count": 62,
    "metadata": {},
    "outputs": [
@@ -1333,7 +1331,6 @@
   },
   {
    "cell_type": "code",
->>>>>>> 28be5550
    "execution_count": null,
    "metadata": {},
    "outputs": [],
