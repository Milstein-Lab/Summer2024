import optuna
import plotly.graph_objs as go
from spiral_neuralnet import *

def objective(trial, config, base_seed, num_seeds=5, num_epochs=1):
    learning_rate = trial.suggest_float("learning_rate", 1e-5, 0.5, log=True)

    # Extract parameter ranges
    param_ranges = config.get("extra_params", {})

    # Initialize extra_params with suggested values
    extra_params = {}
    for param, (low, high) in param_ranges.items():
        extra_params[param] = trial.suggest_float(param, low, high)

<<<<<<< HEAD
    val_accuracies = eval_model_multiple_seeds(
        description=config['description'], 
=======
    val_accuracies, _ = eval_model_multiple_seeds(
>>>>>>> 2a64bc4c
        lr=learning_rate, 
        base_seed=base_seed,
        num_seeds=num_seeds,
        num_input_units=config['num_input_units'],
        hidden_units=config['hidden_units'],
        num_classes=config['num_classes'],
        export=False,
        export_file_path=None,
        show_plot=False,
        png_save_path=None,
        svg_save_path=None,
        label_dict={},
        debug=False,
        num_train_steps=None,
        extra_params=extra_params,
<<<<<<< HEAD
        test=True,
        verbose=False
=======
        test=False,
        verbose=False,
        return_net=False,
        **config
>>>>>>> 2a64bc4c
    )

    avg_accuracy = np.mean(val_accuracies)
    return avg_accuracy

@click.command()
@click.option('--description', required=True, type=str)
@click.option('--num_trials', type=int, default=40)
@click.option('--export', is_flag=True)
@click.option('--export_file_path', type=click.Path(file_okay=True), default='screen_data_history')
def main(description, num_trials, export, export_file_path):
    # Configuration dictionary
    config = {
        "description": description,
        "num_input_units": 2,
        "hidden_units": [128, 32],
        "num_classes": 4,
        "debug": False,
        "num_train_steps": None,
        "show_plot": False,
        "png_save_path": None,
        "svg_save_path": None,
        "export": False,
        "export_file_path": None,
        "extra_params": {}
    }

    # Populate extra_params based on description
    if "ojas_dend" in description:
        config["extra_params"] = {
            "alpha": (1e-5, 2),
            "beta": (1e-5, 2)
        }
    elif "dend_EI_contrast" in description:
        hidden_units = config['hidden_units']
        for i in range(len(hidden_units)):
            rec_layer_key = f'rec_lr_H{i+1}'
            config["extra_params"][rec_layer_key] = (1e-5, 2)

    base_seed = 0

    study = optuna.create_study(direction="maximize")
    study.optimize(lambda trial: objective(trial, config, base_seed), n_trials=num_trials)

    print("Best trial:")
    best_trial = study.best_trial

    best_params_dict = {}

    print(f"  Val Accuracy: {best_trial.value}")
    print("  Params: ")
    for key, value in best_trial.params.items():
        print(f"    {key}: {value:.4f}")
        best_params_dict[key] = value

    # Plotting
    graphs_dir = 'screen_data'
    os.makedirs(graphs_dir, exist_ok=True)
    os.makedirs('svg_figures', exist_ok=True)

    fig = go.Figure()
    fig = optuna.visualization.plot_optimization_history(study)
    fig.update_layout(
        title_text=f"{description} Accuracy over Trials",
        xaxis_title="Trial",
        yaxis_title='Accuracy'
    )
    best_params_text = "\n".join([f"Best {key}: {value:.4f}" for key, value in best_params_dict.items()])
    fig.add_annotation(
        text=best_params_text,
        xref="paper",
        yref="paper",
        x=0,
        y=1,
        showarrow=False,
        align="left",
        bordercolor="black",
        borderwidth=1,
        borderpad=4,
        bgcolor="white",
        opacity=0.8
    )
    # fig.write_image(f"{graphs_dir}/{description}_screen.png")
    # fig.write_image(f"svg_figures/{description}_screen.svg")
    fig.show()

    for param in study.best_params:
        fig = go.Figure()
        fig = optuna.visualization.plot_slice(study, params=[param])
        fig.update_layout(
            title_text=f"{description} {param} vs Accuracy",
            xaxis_title=f"{param} Value",
            yaxis_title='Accuracy'
        )
        
        # Determine position based on the highest accuracy value
        trials_df = study.trials_dataframe()
        max_accuracy = trials_df['value'].max()
        max_accuracy_index = trials_df['value'].idxmax()
        best_param_value = trials_df.at[max_accuracy_index, f'params_{param}']
        
        fig.add_annotation(
            text=f"Best {param}: {best_param_value:.4f}",
            x=best_param_value,
            y=max_accuracy,
            xref="x",
            yref="y",
            showarrow=True,
            arrowhead=1,
            arrowsize=0.5,
            arrowwidth=1,
            arrowcolor="black",
            ax=-40,
            ay=-40,
            bordercolor="black",
            borderwidth=1,
            borderpad=4,
            bgcolor="white",
            opacity=0.8,
            align="left"
        )
        # fig.write_image(f"{graphs_dir}/{description}_{param}_screen.png")
        # fig.write_image(f"svg_figures/{description}_{param}_screen.svg")
        fig.show()

    if export:
        screen_data_dict = {'learning_rates': [], 'accuracies': [], 'extra_params': {}}
        for trial_num, trial in enumerate(study.trials):
            screen_data_dict['learning_rates'].append(trial.params['learning_rate'])
            screen_data_dict['accuracies'].append(trial.value)

            extra_params_for_trial = {key: value for key, value in trial.params.items() if key != 'learning_rate'}
            if extra_params_for_trial:
                screen_data_dict['extra_params'][f"trial_{trial_num}"] = extra_params_for_trial

        if os.path.exists(f'pkl_data/{export_file_path}.pkl'):
            with open(f'pkl_data/{export_file_path}.pkl', 'rb') as f:
                screen_data_history = pickle.load(f)
        else:
            screen_data_history = {}
        screen_data_history[description] = screen_data_dict
        os.makedirs('pkl_data', exist_ok=True)
        with open(f'pkl_data/{export_file_path}.pkl', 'wb') as f:
            pickle.dump(screen_data_history, f)
        print(f'Screen data history saved to pkl_data/{export_file_path}')

        if os.path.exists('pkl_data/optuna_studies.pkl'):
            with open(f'pkl_data/optuna_studies.pkl', 'rb') as f:
                optuna_studies = pickle.load(f)
        else:
            optuna_studies = {}
        optuna_studies[description] = study
        with open('pkl_data/optuna_studies.pkl', 'wb') as f:
            pickle.dump(optuna_studies, f)
        print('Optuna study saved to pkl_data/optuna_studies')


if __name__ == "__main__":
<<<<<<< HEAD
    main(standalone_mode=False)
=======
    main(standalone_mode=False)

end_time = time.time()
total_time = end_time - start_time
print(f"Total execution time: {total_time:.3f} seconds")
>>>>>>> 2a64bc4c
<|MERGE_RESOLUTION|>--- conflicted
+++ resolved
@@ -1,48 +1,29 @@
 import optuna
 import plotly.graph_objs as go
 from spiral_neuralnet import *
+
+start_time = time.time()
 
 def objective(trial, config, base_seed, num_seeds=5, num_epochs=1):
     learning_rate = trial.suggest_float("learning_rate", 1e-5, 0.5, log=True)
 
     # Extract parameter ranges
-    param_ranges = config.get("extra_params", {})
+    param_ranges = config.get("param_ranges", {})
 
     # Initialize extra_params with suggested values
     extra_params = {}
     for param, (low, high) in param_ranges.items():
         extra_params[param] = trial.suggest_float(param, low, high)
 
-<<<<<<< HEAD
-    val_accuracies = eval_model_multiple_seeds(
-        description=config['description'], 
-=======
     val_accuracies, _ = eval_model_multiple_seeds(
->>>>>>> 2a64bc4c
         lr=learning_rate, 
         base_seed=base_seed,
         num_seeds=num_seeds,
-        num_input_units=config['num_input_units'],
-        hidden_units=config['hidden_units'],
-        num_classes=config['num_classes'],
-        export=False,
-        export_file_path=None,
-        show_plot=False,
-        png_save_path=None,
-        svg_save_path=None,
-        label_dict={},
-        debug=False,
-        num_train_steps=None,
         extra_params=extra_params,
-<<<<<<< HEAD
-        test=True,
-        verbose=False
-=======
         test=False,
         verbose=False,
         return_net=False,
         **config
->>>>>>> 2a64bc4c
     )
 
     avg_accuracy = np.mean(val_accuracies)
@@ -67,12 +48,14 @@
         "svg_save_path": None,
         "export": False,
         "export_file_path": None,
-        "extra_params": {}
+        "param_ranges": {},
+        "num_cores": None,
+        "label_dict": {}
     }
 
-    # Populate extra_params based on description
+    # Populate param_ranges based on description
     if "ojas_dend" in description:
-        config["extra_params"] = {
+        config["param_ranges"] = {
             "alpha": (1e-5, 2),
             "beta": (1e-5, 2)
         }
@@ -80,7 +63,7 @@
         hidden_units = config['hidden_units']
         for i in range(len(hidden_units)):
             rec_layer_key = f'rec_lr_H{i+1}'
-            config["extra_params"][rec_layer_key] = (1e-5, 2)
+            config["param_ranges"][rec_layer_key] = (1e-5, 2)
 
     base_seed = 0
 
@@ -201,12 +184,8 @@
 
 
 if __name__ == "__main__":
-<<<<<<< HEAD
-    main(standalone_mode=False)
-=======
     main(standalone_mode=False)
 
 end_time = time.time()
 total_time = end_time - start_time
-print(f"Total execution time: {total_time:.3f} seconds")
->>>>>>> 2a64bc4c
+print(f"Total execution time: {total_time:.3f} seconds")