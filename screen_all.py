--- conflicted
+++ resolved
@@ -1,17 +1,9 @@
 import optuna
-<<<<<<< HEAD
 import plotly.graph_objs as go
-=======
-import sqlite3
->>>>>>> 6c38d446
 from spiral_neuralnet import *
 
-
-<<<<<<< HEAD
-=======
-def objective(trial, config, base_seed, make_db, db_path):
-    trial_start_time = time.time()
->>>>>>> 6c38d446
+start_time = time.time()
+
 
 def objective(trial, config, base_seed, num_seeds=5, num_epochs=1):
     learning_rate = trial.suggest_float("learning_rate", 1e-5, 0.5, log=True)
@@ -36,67 +28,22 @@
     )
 
     avg_accuracy = np.mean(val_accuracies)
-<<<<<<< HEAD
-=======
-
-    trial_end_time = time.time()
-    trial_time = trial_end_time - trial_start_time
-
-    if make_db:
-        with sqlite3.connect(db_path) as conn:
-            c = conn.cursor()
-
-            # Get the current best trial number
-            c.execute("SELECT trial_number, accuracy FROM trial_results ORDER BY accuracy DESC LIMIT 1")
-            best_trial_row = c.fetchone()
-            if best_trial_row is None or avg_accuracy > best_trial_row[1]:
-                best_trial_so_far = trial.number
-            else:
-                best_trial_so_far = best_trial_row[0]
-
-            c.execute(
-                "INSERT INTO trial_results (trial_number, learning_rate, accuracy, extra_params, trial_time, best_trial_so_far) VALUES (?, ?, ?, ?, ?, ?)",
-                (trial.number, learning_rate, avg_accuracy, str(extra_params), trial_time, best_trial_so_far)
-            )
-            conn.commit()
-
->>>>>>> 6c38d446
     return avg_accuracy
 
 
 @click.command()
 @click.option('--description', required=True, type=str)
-@click.option('--plot', is_flag=True)
 @click.option('--num_trials', type=int, default=40)
 @click.option('--export', is_flag=True)
-<<<<<<< HEAD
 @click.option('--export_file_path', type=click.Path(file_okay=True), default='screen_data_history')
 def main(description, num_trials, export, export_file_path):
-=======
-@click.option('--export_dir', type=click.Path(file_okay=True), default='.')
-@click.option('--make_db', is_flag=True)
-@click.option('--restart', is_flag=True)
-@click.option('--debug', is_flag=True)
-@click.option('--status_bar', type=bool, default=True)
-@click.option('--num_seeds', type=int, default=5)
-@click.option('--num_cores', type=int, default=None)
-def main(description, plot, num_trials, export, export_dir, make_db, restart, debug, status_bar, num_seeds, num_cores):
-    
-    start_time = time.time()
-    
-    if num_cores is None:
-        num_cores = min(cpu_count(), num_seeds)
-    else:
-        num_cores = min(num_cores, num_seeds)
-
->>>>>>> 6c38d446
     # Configuration dictionary
     config = {
         "description": description,
         "num_input_units": 2,
         "hidden_units": [128, 32],
         "num_classes": 4,
-        "debug": debug,
+        "debug": False,
         "num_train_steps": None,
         "show_plot": False,
         "png_save_path": None,
@@ -104,13 +51,7 @@
         "export": False,
         "export_file_path": None,
         "param_ranges": {},
-<<<<<<< HEAD
         "num_cores": None,
-=======
-        "num_seeds": num_seeds,
-        "num_cores": num_cores,
-        "status_bar": status_bar,
->>>>>>> 6c38d446
         "label_dict": {}
     }
 
@@ -132,40 +73,8 @@
 
     base_seed = 0
 
-<<<<<<< HEAD
     study = optuna.create_study(direction="maximize")
     study.optimize(lambda trial: objective(trial, config, base_seed), n_trials=num_trials)
-=======
-    if make_db:
-        db_dir = f'{export_dir}/screen_data'
-        study_db_path = f'sqlite:///{db_dir}/{description}_optimization_results.db' # In trial_results
-        os.makedirs(db_dir, exist_ok=True)
-        db_path = f"{db_dir}/{description}_optimization_results.db"
-        if restart and os.path.exists(db_path):
-            os.remove(db_path)
-        with sqlite3.connect(db_path) as conn:
-            c = conn.cursor()
-            c.execute("""
-                CREATE TABLE IF NOT EXISTS trial_results (
-                    trial_number INTEGER PRIMARY KEY,
-                    learning_rate REAL,
-                    accuracy REAL,
-                    extra_params TEXT,
-                    trial_time REAL, 
-                    best_trial_so_far INTEGER
-                )
-            """)
-            conn.commit()
-
-    if make_db:
-        study = optuna.create_study(study_name=f'{description}_Optimization', direction="maximize", storage=study_db_path, load_if_exists=True)
-    else:
-        study = optuna.create_study(study_name=f'{description}_Optimization', direction="maximize")
-        db_path = None
-    from functools import partial
-    wrapped_objective = partial(objective, config=config, base_seed=base_seed, make_db=make_db, db_path=db_path)
-    study.optimize(wrapped_objective, n_trials=num_trials)
->>>>>>> 6c38d446
 
     print("Best trial:")
     best_trial = study.best_trial
@@ -192,17 +101,7 @@
             xaxis_title="Trial",
             yaxis_title='Accuracy'
         )
-<<<<<<< HEAD
-
-        # Determine position based on the highest accuracy value
-        trials_df = study.trials_dataframe()
-        max_accuracy = trials_df['value'].max()
-        max_accuracy_index = trials_df['value'].idxmax()
-        best_param_value = trials_df.at[max_accuracy_index, f'params_{param}']
-
-=======
         best_params_text = "\n".join([f"Best {key}: {value}" for key, value in best_params_dict.items()])
->>>>>>> 6c38d446
         fig.add_annotation(
             text=best_params_text,
             xref="paper",
@@ -221,44 +120,44 @@
         # fig.write_image(f"svg_figures/{description}_screen.svg")
         fig.show()
 
-        for param in study.best_params:
-            fig = go.Figure()
-            fig = optuna.visualization.plot_slice(study, params=[param])
-            fig.update_layout(
-                title_text=f"{description} {param} vs Accuracy",
-                xaxis_title=f"{param} Value",
-                yaxis_title='Accuracy'
-            )
-            
-            # Determine position based on the highest accuracy value
-            trials_df = study.trials_dataframe()
-            max_accuracy = trials_df['value'].max()
-            max_accuracy_index = trials_df['value'].idxmax()
-            best_param_value = trials_df.at[max_accuracy_index, f'params_{param}']
-            
-            fig.add_annotation(
-                text=f"Best {param}: {best_param_value:.4f}",
-                x=best_param_value,
-                y=max_accuracy,
-                xref="x",
-                yref="y",
-                showarrow=True,
-                arrowhead=1,
-                arrowsize=0.5,
-                arrowwidth=1,
-                arrowcolor="black",
-                ax=-40,
-                ay=-40,
-                bordercolor="black",
-                borderwidth=1,
-                borderpad=4,
-                bgcolor="white",
-                opacity=0.8,
-                align="left"
-            )
-            # fig.write_image(f"{graphs_dir}/{description}_{param}_screen.png")
-            # fig.write_image(f"svg_figures/{description}_{param}_screen.svg")
-            fig.show()
+    for param in study.best_params:
+        fig = go.Figure()
+        fig = optuna.visualization.plot_slice(study, params=[param])
+        fig.update_layout(
+            title_text=f"{description} {param} vs Accuracy",
+            xaxis_title=f"{param} Value",
+            yaxis_title='Accuracy'
+        )
+
+        # Determine position based on the highest accuracy value
+        trials_df = study.trials_dataframe()
+        max_accuracy = trials_df['value'].max()
+        max_accuracy_index = trials_df['value'].idxmax()
+        best_param_value = trials_df.at[max_accuracy_index, f'params_{param}']
+
+        fig.add_annotation(
+            text=f"Best {param}: {best_param_value:.4f}",
+            x=best_param_value,
+            y=max_accuracy,
+            xref="x",
+            yref="y",
+            showarrow=True,
+            arrowhead=1,
+            arrowsize=0.5,
+            arrowwidth=1,
+            arrowcolor="black",
+            ax=-40,
+            ay=-40,
+            bordercolor="black",
+            borderwidth=1,
+            borderpad=4,
+            bgcolor="white",
+            opacity=0.8,
+            align="left"
+        )
+        # fig.write_image(f"{graphs_dir}/{description}_{param}_screen.png")
+        # fig.write_image(f"svg_figures/{description}_{param}_screen.svg")
+        fig.show()
 
     if export:
         screen_data_dict = {'learning_rates': [], 'accuracies': [], 'extra_params': {}}
@@ -270,44 +169,32 @@
             if extra_params_for_trial:
                 screen_data_dict['extra_params'][f"trial_{trial_num}"] = extra_params_for_trial
 
-        export_file_path = f'{export_dir}/pkl_data/{description}_screen_data_history.pkl'
-        if os.path.exists(export_file_path):
-            with open(export_file_path, 'rb') as f:
+        if os.path.exists(f'pkl_data/{export_file_path}.pkl'):
+            with open(f'pkl_data/{export_file_path}.pkl', 'rb') as f:
                 screen_data_history = pickle.load(f)
         else:
             screen_data_history = {}
         screen_data_history[description] = screen_data_dict
-        os.makedirs(f'{export_dir}/pkl_data', exist_ok=True)
-        with open(export_file_path, 'wb') as f:
+        os.makedirs('pkl_data', exist_ok=True)
+        with open(f'pkl_data/{export_file_path}.pkl', 'wb') as f:
             pickle.dump(screen_data_history, f)
-        print(f'Screen data history saved to {export_file_path}')
-
-<<<<<<< HEAD
-        if os.path.exists('pkl_data/optuna_studies.pkl'):
-            with open(f'pkl_data/optuna_studies.pkl', 'rb') as f:
-=======
-        study_path = f'{export_dir}/pkl_data/{description}_optuna_studies.pkl'
-        if os.path.exists(study_path):
-            with open(study_path, 'rb') as f:
->>>>>>> 6c38d446
+        print(f'Screen data history saved to pkl_data/{export_file_path}')
+
+        study_path = 'optuna_studies'
+        if os.path.exists(f'pkl_data/{study_path}.pkl'):
+            with open(f'pkl_data/{study_path}.pkl', 'rb') as f:
                 optuna_studies = pickle.load(f)
         else:
             optuna_studies = {}
         optuna_studies[description] = study
-<<<<<<< HEAD
-        with open('pkl_data/optuna_studies.pkl', 'wb') as f:
+        with open(f'pkl_data/{study_path}.pkl', 'wb') as f:
             pickle.dump(optuna_studies, f)
-        print('Optuna study saved to pkl_data/optuna_studies')
-
-=======
-        with open(study_path, 'wb') as f:
-            pickle.dump(optuna_studies, f)
-        print(f'Optuna study saved to {study_path}')
-    
-    end_time = time.time()
-    total_time = end_time - start_time
-    print(f"Total execution time: {total_time:.3f} seconds")
->>>>>>> 6c38d446
+        print(f'Optuna study saved to pkl_data/{study_path}')
+
 
 if __name__ == "__main__":
-    main(standalone_mode=False)+    main(standalone_mode=False)
+
+end_time = time.time()
+total_time = end_time - start_time
+print(f"Total execution time: {total_time:.3f} seconds")