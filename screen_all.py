--- conflicted
+++ resolved
@@ -90,11 +90,7 @@
     print(f"  Val Accuracy: {best_trial.value}")
     print("  Params: ")
     for key, value in best_trial.params.items():
-<<<<<<< HEAD
         print(f"    {key}: {value}")
-=======
-        print(f"    {key}: {value:.6f}")
->>>>>>> 6d58ff9b
         best_params_dict[key] = value
 
     # Plotting
